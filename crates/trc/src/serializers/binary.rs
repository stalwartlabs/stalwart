/*
 * SPDX-FileCopyrightText: 2020 Stalwart Labs Ltd <hello@stalw.art>
 *
 * SPDX-License-Identifier: LicenseRef-SEL
 *
 * This file is subject to the Stalwart Enterprise License Agreement (SEL) and
 * is NOT open source software.
 *
 */

use std::net::{Ipv4Addr, Ipv6Addr};

use crate::*;

const VERSION: u8 = 1;

pub fn serialize_events<'x>(
    events: impl IntoIterator<Item = &'x Event<EventDetails>>,
    num_events: usize,
) -> Vec<u8> {
    let mut buf = Vec::with_capacity(num_events * 64);
    buf.push(VERSION);
    leb128_write(&mut buf, num_events as u64);
    for event in events {
        event.serialize(&mut buf);
    }
    buf
}

pub fn deserialize_events(bytes: &[u8]) -> crate::Result<Vec<Event<EventDetails>>> {
    let mut iter = bytes.iter();
    if *iter.next().ok_or_else(|| {
        StoreEvent::DataCorruption
            .caused_by(crate::location!())
            .details("EOF while reading version")
    })? != VERSION
    {
        crate::bail!(StoreEvent::DataCorruption
            .caused_by(crate::location!())
            .details("Invalid version"));
    }
    let len = leb128_read(&mut iter).ok_or_else(|| {
        StoreEvent::DataCorruption
            .caused_by(crate::location!())
            .details("EOF while size")
    })? as usize;
    let mut events = Vec::with_capacity(len);
    for n in 0..len {
        events.push(Event::deserialize(&mut iter).ok_or_else(|| {
            StoreEvent::DataCorruption
                .caused_by(crate::location!())
                .details(format!("Failed to deserialize event {n}"))
        })?);
    }
    Ok(events)
}

pub fn deserialize_single_event(bytes: &[u8]) -> crate::Result<Event<EventDetails>> {
    let mut iter = bytes.iter();
    if *iter.next().ok_or_else(|| {
        StoreEvent::DataCorruption
            .caused_by(crate::location!())
            .details("EOF while reading version")
    })? != VERSION
    {
        crate::bail!(StoreEvent::DataCorruption
            .caused_by(crate::location!())
            .details("Invalid version"));
    }
    let _ = leb128_read(&mut iter).ok_or_else(|| {
        StoreEvent::DataCorruption
            .caused_by(crate::location!())
            .details("EOF while size")
    })?;
    Event::deserialize(&mut iter).ok_or_else(|| {
        StoreEvent::DataCorruption
            .caused_by(crate::location!())
            .details("Failed to deserialize event")
    })
}

impl Event<EventDetails> {
    pub fn serialize(&self, buf: &mut Vec<u8>) {
        leb128_write(buf, self.inner.typ.code());
        buf.extend_from_slice(self.inner.timestamp.to_le_bytes().as_ref());
        leb128_write(buf, self.keys.len() as u64);
        for (k, v) in &self.keys {
            leb128_write(buf, k.code());
            v.serialize(buf);
        }
    }
    pub fn deserialize<'x>(iter: &mut impl Iterator<Item = &'x u8>) -> Option<Self> {
        let typ = EventType::from_code(leb128_read(iter)?)?;
        let timestamp = u64::from_le_bytes([
            *iter.next()?,
            *iter.next()?,
            *iter.next()?,
            *iter.next()?,
            *iter.next()?,
            *iter.next()?,
            *iter.next()?,
            *iter.next()?,
        ]);
        let keys_len = leb128_read(iter)?;
        let mut keys = Vec::with_capacity(keys_len as usize);
        for _ in 0..keys_len {
            let key = Key::from_code(leb128_read(iter)?)?;
            let value = Value::deserialize(iter)?;
            keys.push((key, value));
        }
        Some(Event {
            inner: EventDetails {
                typ,
                timestamp,
                level: Level::Info,
                span: None,
            },
            keys,
        })
    }
}

impl Value {
    fn serialize(&self, buf: &mut Vec<u8>) {
        match self {
            Value::Static(v) => {
                buf.push(0u8);
                leb128_write(buf, v.len() as u64);
                buf.extend(v.as_bytes());
            }
            Value::String(v) => {
                buf.push(0u8);
                leb128_write(buf, v.len() as u64);
                buf.extend(v.as_bytes());
            }
            Value::UInt(v) => {
                buf.push(1u8);
                leb128_write(buf, *v);
            }
            Value::Int(v) => {
                buf.push(2u8);
                buf.extend(&v.to_le_bytes());
            }
            Value::Float(v) => {
                buf.push(3u8);
                buf.extend(&v.to_le_bytes());
            }
            Value::Timestamp(v) => {
                buf.push(4u8);
                buf.extend(&v.to_le_bytes());
            }
            Value::Duration(v) => {
                buf.push(5u8);
                leb128_write(buf, *v);
            }
            Value::Bytes(v) => {
                buf.push(6u8);
                leb128_write(buf, v.len() as u64);
                buf.extend(v);
            }
            Value::Bool(true) => {
                buf.push(7u8);
            }
            Value::Bool(false) => {
                buf.push(8u8);
            }
            Value::Ipv4(v) => {
                buf.push(9u8);
                buf.extend(&v.octets());
            }
            Value::Ipv6(v) => {
                buf.push(10u8);
                buf.extend(&v.octets());
            }
            Value::Event(v) => {
                buf.push(11u8);
                leb128_write(buf, v.inner.code());
                leb128_write(buf, v.keys.len() as u64);
                for (k, v) in &v.keys {
                    leb128_write(buf, k.code());
                    v.serialize(buf);
                }
            }
            Value::Array(v) => {
                buf.push(12u8);
                leb128_write(buf, v.len() as u64);
                for value in v {
                    value.serialize(buf);
                }
            }
            Value::None => {
                buf.push(13u8);
            }
        }
    }

    fn deserialize<'x>(iter: &mut impl Iterator<Item = &'x u8>) -> Option<Self> {
        match iter.next()? {
            0 => {
                let mut buf = vec![0u8; leb128_read(iter)? as usize];
                for byte in buf.iter_mut() {
                    *byte = *iter.next()?;
                }
                Some(Value::String(String::from_utf8(buf).ok()?))
            }
            1 => Some(Value::UInt(leb128_read(iter)?)),
            2 => {
                let mut buf = [0u8; std::mem::size_of::<i64>()];
                for byte in buf.iter_mut() {
                    *byte = *iter.next()?;
                }
                Some(Value::Int(i64::from_le_bytes(buf)))
            }
            3 => {
                let mut buf = [0u8; std::mem::size_of::<f64>()];
                for byte in buf.iter_mut() {
                    *byte = *iter.next()?;
                }
                Some(Value::Float(f64::from_le_bytes(buf)))
            }
            4 => {
                let mut buf = [0u8; std::mem::size_of::<u64>()];
                for byte in buf.iter_mut() {
                    *byte = *iter.next()?;
                }
                Some(Value::Timestamp(u64::from_le_bytes(buf)))
            }
            5 => Some(Value::Duration(leb128_read(iter)?)),
            6 => {
                let mut buf = vec![0u8; leb128_read(iter)? as usize];
                for byte in buf.iter_mut() {
                    *byte = *iter.next()?;
                }
                Some(Value::Bytes(buf))
            }
            7 => Some(Value::Bool(true)),
            8 => Some(Value::Bool(false)),
            9 => {
                let mut buf = [0u8; 4];
                for byte in buf.iter_mut() {
                    *byte = *iter.next()?;
                }
                Some(Value::Ipv4(Ipv4Addr::from(buf)))
            }
            10 => {
                let mut buf = [0u8; 16];
                for byte in buf.iter_mut() {
                    *byte = *iter.next()?;
                }
                Some(Value::Ipv6(Ipv6Addr::from(buf)))
            }
            11 => {
                let code = EventType::from_code(leb128_read(iter)?)?;
                let keys_len = leb128_read(iter)?;
                let mut keys = Vec::with_capacity(keys_len as usize);
                for _ in 0..keys_len {
                    let key = Key::from_code(leb128_read(iter)?)?;
                    let value = Value::deserialize(iter)?;
                    keys.push((key, value));
                }
                Some(Value::Event(Event::with_keys(code, keys)))
            }
            12 => {
                let len = leb128_read(iter)?;
                let mut values = Vec::with_capacity(len as usize);
                for _ in 0..len {
                    values.push(Value::deserialize(iter)?);
                }
                Some(Value::Array(values))
            }
            13 => Some(Value::None),
            _ => None,
        }
    }
}

fn leb128_write(buf: &mut Vec<u8>, mut value: u64) {
    loop {
        if value < 0x80 {
            buf.push(value as u8);
            break;
        } else {
            buf.push(((value & 0x7f) | 0x80) as u8);
            value >>= 7;
        }
    }
}

fn leb128_read<'x>(iter: &mut impl Iterator<Item = &'x u8>) -> Option<u64> {
    let mut result = 0;

    for shift in [0, 7, 14, 21, 28, 35, 42, 49, 56, 63] {
        let byte = iter.next()?;

        if (byte & 0x80) == 0 {
            result |= (*byte as u64) << shift;
            return Some(result);
        } else {
            result |= ((byte & 0x7F) as u64) << shift;
        }
    }

    None
}

impl EventType {
    pub fn code(&self) -> u64 {
        match self {
            EventType::Acme(AcmeEvent::AuthCompleted) => 0,
            EventType::Acme(AcmeEvent::AuthError) => 1,
            EventType::Acme(AcmeEvent::AuthPending) => 2,
            EventType::Acme(AcmeEvent::AuthStart) => 3,
            EventType::Acme(AcmeEvent::AuthTooManyAttempts) => 4,
            EventType::Acme(AcmeEvent::AuthValid) => 5,
            EventType::Acme(AcmeEvent::ClientMissingSni) => 6,
            EventType::Acme(AcmeEvent::ClientSuppliedSni) => 7,
            EventType::Acme(AcmeEvent::DnsRecordCreated) => 8,
            EventType::Acme(AcmeEvent::DnsRecordCreationFailed) => 9,
            EventType::Acme(AcmeEvent::DnsRecordDeletionFailed) => 10,
            EventType::Acme(AcmeEvent::DnsRecordLookupFailed) => 11,
            EventType::Acme(AcmeEvent::DnsRecordNotPropagated) => 12,
            EventType::Acme(AcmeEvent::DnsRecordPropagated) => 13,
            EventType::Acme(AcmeEvent::DnsRecordPropagationTimeout) => 14,
            EventType::Acme(AcmeEvent::Error) => 15,
            EventType::Acme(AcmeEvent::OrderCompleted) => 16,
            EventType::Acme(AcmeEvent::OrderInvalid) => 17,
            EventType::Acme(AcmeEvent::OrderProcessing) => 18,
            EventType::Acme(AcmeEvent::OrderReady) => 19,
            EventType::Acme(AcmeEvent::OrderStart) => 20,
            EventType::Acme(AcmeEvent::OrderValid) => 21,
            EventType::Acme(AcmeEvent::ProcessCert) => 22,
            EventType::Acme(AcmeEvent::RenewBackoff) => 23,
            EventType::Acme(AcmeEvent::TlsAlpnError) => 24,
            EventType::Acme(AcmeEvent::TlsAlpnReceived) => 25,
            EventType::Acme(AcmeEvent::TokenNotFound) => 26,
            EventType::Arc(ArcEvent::BrokenChain) => 27,
            EventType::Arc(ArcEvent::ChainTooLong) => 28,
            EventType::Arc(ArcEvent::HasHeaderTag) => 29,
            EventType::Arc(ArcEvent::InvalidCv) => 30,
            EventType::Arc(ArcEvent::InvalidInstance) => 31,
            EventType::Arc(ArcEvent::SealerNotFound) => 32,
            EventType::Security(SecurityEvent::AuthenticationBan) => 33,
            EventType::Auth(AuthEvent::Error) => 34,
            EventType::Auth(AuthEvent::Failed) => 35,
            EventType::Auth(AuthEvent::MissingTotp) => 36,
            EventType::Auth(AuthEvent::Success) => 37,
            EventType::Auth(AuthEvent::TooManyAttempts) => 38,
            EventType::Cluster(ClusterEvent::DecryptionError) => 39,
            EventType::Cluster(ClusterEvent::EmptyPacket) => 40,
            EventType::Cluster(ClusterEvent::Error) => 41,
            EventType::Cluster(ClusterEvent::InvalidPacket) => 42,
            EventType::Cluster(ClusterEvent::OneOrMorePeersOffline) => 43,
            EventType::Cluster(ClusterEvent::PeerAlive) => 44,
            EventType::Cluster(ClusterEvent::PeerBackOnline) => 45,
            EventType::Cluster(ClusterEvent::PeerDiscovered) => 46,
            EventType::Cluster(ClusterEvent::PeerHasConfigChanges) => 47,
            EventType::Cluster(ClusterEvent::PeerHasListChanges) => 48,
            EventType::Cluster(ClusterEvent::PeerLeaving) => 49,
            EventType::Cluster(ClusterEvent::PeerOffline) => 50,
            EventType::Cluster(ClusterEvent::PeerSuspected) => 51,
            EventType::Cluster(ClusterEvent::PeerSuspectedIsAlive) => 52,
            EventType::Config(ConfigEvent::AlreadyUpToDate) => 53,
            EventType::Config(ConfigEvent::BuildError) => 54,
            EventType::Config(ConfigEvent::BuildWarning) => 55,
            EventType::Config(ConfigEvent::DefaultApplied) => 56,
            EventType::Config(ConfigEvent::ExternalKeyIgnored) => 57,
            EventType::Config(ConfigEvent::FetchError) => 58,
            EventType::Config(ConfigEvent::ImportExternal) => 59,
            EventType::Config(ConfigEvent::MacroError) => 60,
            EventType::Config(ConfigEvent::MissingSetting) => 61,
            EventType::Config(ConfigEvent::ParseError) => 62,
            EventType::Config(ConfigEvent::ParseWarning) => 63,
            EventType::Config(ConfigEvent::UnusedSetting) => 64,
            EventType::Config(ConfigEvent::WriteError) => 65,
            EventType::Dane(DaneEvent::AuthenticationFailure) => 66,
            EventType::Dane(DaneEvent::AuthenticationSuccess) => 67,
            EventType::Dane(DaneEvent::CertificateParseError) => 68,
            EventType::Dane(DaneEvent::NoCertificatesFound) => 69,
            EventType::Dane(DaneEvent::TlsaRecordFetch) => 70,
            EventType::Dane(DaneEvent::TlsaRecordFetchError) => 71,
            EventType::Dane(DaneEvent::TlsaRecordInvalid) => 72,
            EventType::Dane(DaneEvent::TlsaRecordMatch) => 73,
            EventType::Dane(DaneEvent::TlsaRecordNotDnssecSigned) => 74,
            EventType::Dane(DaneEvent::TlsaRecordNotFound) => 75,
            EventType::Delivery(DeliveryEvent::AttemptEnd) => 76,
            EventType::Delivery(DeliveryEvent::AttemptStart) => 77,
            EventType::Delivery(DeliveryEvent::Auth) => 78,
            EventType::Delivery(DeliveryEvent::AuthFailed) => 79,
            EventType::Delivery(DeliveryEvent::Completed) => 80,
            EventType::Delivery(DeliveryEvent::ConcurrencyLimitExceeded) => 81,
            EventType::Delivery(DeliveryEvent::Connect) => 82,
            EventType::Delivery(DeliveryEvent::ConnectError) => 83,
            EventType::Delivery(DeliveryEvent::Delivered) => 84,
            EventType::Delivery(DeliveryEvent::DomainDeliveryStart) => 85,
            EventType::Delivery(DeliveryEvent::DoubleBounce) => 86,
            EventType::Delivery(DeliveryEvent::DsnPermFail) => 87,
            EventType::Delivery(DeliveryEvent::DsnSuccess) => 88,
            EventType::Delivery(DeliveryEvent::DsnTempFail) => 89,
            EventType::Delivery(DeliveryEvent::Ehlo) => 90,
            EventType::Delivery(DeliveryEvent::EhloRejected) => 91,
            EventType::Delivery(DeliveryEvent::Failed) => 92,
            EventType::Delivery(DeliveryEvent::GreetingFailed) => 93,
            EventType::Delivery(DeliveryEvent::ImplicitTlsError) => 94,
            EventType::Delivery(DeliveryEvent::IpLookup) => 95,
            EventType::Delivery(DeliveryEvent::IpLookupFailed) => 96,
            EventType::Delivery(DeliveryEvent::MailFrom) => 97,
            EventType::Delivery(DeliveryEvent::MailFromRejected) => 98,
            EventType::Delivery(DeliveryEvent::MessageRejected) => 99,
            EventType::Delivery(DeliveryEvent::MissingOutboundHostname) => 100,
            EventType::Delivery(DeliveryEvent::MxLookup) => 101,
            EventType::Delivery(DeliveryEvent::MxLookupFailed) => 102,
            EventType::Delivery(DeliveryEvent::NullMx) => 103,
            EventType::Delivery(DeliveryEvent::RateLimitExceeded) => 104,
            EventType::Delivery(DeliveryEvent::RawInput) => 105,
            EventType::Delivery(DeliveryEvent::RawOutput) => 106,
            EventType::Delivery(DeliveryEvent::RcptTo) => 107,
            EventType::Delivery(DeliveryEvent::RcptToFailed) => 108,
            EventType::Delivery(DeliveryEvent::RcptToRejected) => 109,
            EventType::Delivery(DeliveryEvent::StartTls) => 110,
            EventType::Delivery(DeliveryEvent::StartTlsDisabled) => 111,
            EventType::Delivery(DeliveryEvent::StartTlsError) => 112,
            EventType::Delivery(DeliveryEvent::StartTlsUnavailable) => 113,
            EventType::Dkim(DkimEvent::Fail) => 114,
            EventType::Dkim(DkimEvent::FailedAuidMatch) => 115,
            EventType::Dkim(DkimEvent::FailedBodyHashMatch) => 116,
            EventType::Dkim(DkimEvent::FailedVerification) => 117,
            EventType::Dkim(DkimEvent::IncompatibleAlgorithms) => 118,
            EventType::Dkim(DkimEvent::Neutral) => 119,
            EventType::Dkim(DkimEvent::None) => 120,
            EventType::Dkim(DkimEvent::Pass) => 121,
            EventType::Dkim(DkimEvent::PermError) => 122,
            EventType::Dkim(DkimEvent::RevokedPublicKey) => 123,
            EventType::Dkim(DkimEvent::SignatureExpired) => 124,
            EventType::Dkim(DkimEvent::SignatureLength) => 125,
            EventType::Dkim(DkimEvent::SignerNotFound) => 126,
            EventType::Dkim(DkimEvent::TempError) => 127,
            EventType::Dkim(DkimEvent::UnsupportedAlgorithm) => 128,
            EventType::Dkim(DkimEvent::UnsupportedCanonicalization) => 129,
            EventType::Dkim(DkimEvent::UnsupportedKeyType) => 130,
            EventType::Dkim(DkimEvent::UnsupportedVersion) => 131,
            EventType::Dmarc(DmarcEvent::Fail) => 132,
            EventType::Dmarc(DmarcEvent::None) => 133,
            EventType::Dmarc(DmarcEvent::Pass) => 134,
            EventType::Dmarc(DmarcEvent::PermError) => 135,
            EventType::Dmarc(DmarcEvent::TempError) => 136,
            EventType::Eval(EvalEvent::DirectoryNotFound) => 137,
            EventType::Eval(EvalEvent::Error) => 138,
            EventType::Eval(EvalEvent::Result) => 139,
            EventType::Eval(EvalEvent::StoreNotFound) => 140,
            EventType::FtsIndex(FtsIndexEvent::BlobNotFound) => 141,
            EventType::FtsIndex(FtsIndexEvent::Index) => 142,
            EventType::FtsIndex(FtsIndexEvent::LockBusy) => 143,
            EventType::FtsIndex(FtsIndexEvent::Locked) => 144,
            EventType::FtsIndex(FtsIndexEvent::MetadataNotFound) => 145,
            EventType::Housekeeper(HousekeeperEvent::PurgeAccounts) => 146,
            EventType::Housekeeper(HousekeeperEvent::PurgeSessions) => 147,
            EventType::Housekeeper(HousekeeperEvent::PurgeStore) => 148,
            EventType::Housekeeper(HousekeeperEvent::Schedule) => 149,
            EventType::Housekeeper(HousekeeperEvent::Start) => 150,
            EventType::Housekeeper(HousekeeperEvent::Stop) => 151,
            EventType::Http(HttpEvent::ConnectionEnd) => 152,
            EventType::Http(HttpEvent::ConnectionStart) => 153,
            EventType::Http(HttpEvent::Error) => 154,
            EventType::Http(HttpEvent::RequestBody) => 155,
            EventType::Http(HttpEvent::RequestUrl) => 156,
            EventType::Http(HttpEvent::ResponseBody) => 157,
            EventType::Http(HttpEvent::XForwardedMissing) => 158,
            EventType::Imap(ImapEvent::Append) => 159,
            EventType::Imap(ImapEvent::Capabilities) => 160,
            EventType::Imap(ImapEvent::Close) => 161,
            EventType::Imap(ImapEvent::ConnectionEnd) => 162,
            EventType::Imap(ImapEvent::ConnectionStart) => 163,
            EventType::Imap(ImapEvent::Copy) => 164,
            EventType::Imap(ImapEvent::CreateMailbox) => 165,
            EventType::Imap(ImapEvent::DeleteMailbox) => 166,
            EventType::Imap(ImapEvent::Enable) => 167,
            EventType::Imap(ImapEvent::Error) => 168,
            EventType::Imap(ImapEvent::Expunge) => 169,
            EventType::Imap(ImapEvent::Fetch) => 170,
            EventType::Imap(ImapEvent::GetAcl) => 171,
            EventType::Imap(ImapEvent::Id) => 172,
            EventType::Imap(ImapEvent::IdleStart) => 173,
            EventType::Imap(ImapEvent::IdleStop) => 174,
            EventType::Imap(ImapEvent::List) => 175,
            EventType::Imap(ImapEvent::ListRights) => 176,
            EventType::Imap(ImapEvent::Logout) => 177,
            EventType::Imap(ImapEvent::Lsub) => 178,
            EventType::Imap(ImapEvent::Move) => 179,
            EventType::Imap(ImapEvent::MyRights) => 180,
            EventType::Imap(ImapEvent::Namespace) => 181,
            EventType::Imap(ImapEvent::Noop) => 182,
            EventType::Imap(ImapEvent::RawInput) => 183,
            EventType::Imap(ImapEvent::RawOutput) => 184,
            EventType::Imap(ImapEvent::RenameMailbox) => 185,
            EventType::Imap(ImapEvent::Search) => 186,
            EventType::Imap(ImapEvent::Select) => 187,
            EventType::Imap(ImapEvent::SetAcl) => 188,
            EventType::Imap(ImapEvent::Sort) => 189,
            EventType::Imap(ImapEvent::Status) => 190,
            EventType::Imap(ImapEvent::Store) => 191,
            EventType::Imap(ImapEvent::Subscribe) => 192,
            EventType::Imap(ImapEvent::Thread) => 193,
            EventType::Imap(ImapEvent::Unsubscribe) => 194,
            EventType::IncomingReport(IncomingReportEvent::AbuseReport) => 195,
            EventType::IncomingReport(IncomingReportEvent::ArfParseFailed) => 196,
            EventType::IncomingReport(IncomingReportEvent::AuthFailureReport) => 197,
            EventType::IncomingReport(IncomingReportEvent::DecompressError) => 198,
            EventType::IncomingReport(IncomingReportEvent::DmarcParseFailed) => 199,
            EventType::IncomingReport(IncomingReportEvent::DmarcReport) => 200,
            EventType::IncomingReport(IncomingReportEvent::DmarcReportWithWarnings) => 201,
            EventType::IncomingReport(IncomingReportEvent::FraudReport) => 202,
            EventType::IncomingReport(IncomingReportEvent::MessageParseFailed) => 203,
            EventType::IncomingReport(IncomingReportEvent::NotSpamReport) => 204,
            EventType::IncomingReport(IncomingReportEvent::OtherReport) => 205,
            EventType::IncomingReport(IncomingReportEvent::TlsReport) => 206,
            EventType::IncomingReport(IncomingReportEvent::TlsReportWithWarnings) => 207,
            EventType::IncomingReport(IncomingReportEvent::TlsRpcParseFailed) => 208,
            EventType::IncomingReport(IncomingReportEvent::VirusReport) => 209,
            EventType::Iprev(IprevEvent::Fail) => 210,
            EventType::Iprev(IprevEvent::None) => 211,
            EventType::Iprev(IprevEvent::Pass) => 212,
            EventType::Iprev(IprevEvent::PermError) => 213,
            EventType::Iprev(IprevEvent::TempError) => 214,
            EventType::Jmap(JmapEvent::AccountNotFound) => 215,
            EventType::Jmap(JmapEvent::AccountNotSupportedByMethod) => 216,
            EventType::Jmap(JmapEvent::AccountReadOnly) => 217,
            EventType::Jmap(JmapEvent::AnchorNotFound) => 218,
            EventType::Jmap(JmapEvent::CannotCalculateChanges) => 219,
            EventType::Jmap(JmapEvent::Forbidden) => 220,
            EventType::Jmap(JmapEvent::InvalidArguments) => 221,
            EventType::Jmap(JmapEvent::InvalidResultReference) => 222,
            EventType::Jmap(JmapEvent::MethodCall) => 223,
            EventType::Jmap(JmapEvent::NotFound) => 224,
            EventType::Jmap(JmapEvent::NotJson) => 225,
            EventType::Jmap(JmapEvent::NotRequest) => 226,
            EventType::Jmap(JmapEvent::RequestTooLarge) => 227,
            EventType::Jmap(JmapEvent::StateMismatch) => 228,
            EventType::Jmap(JmapEvent::UnknownCapability) => 229,
            EventType::Jmap(JmapEvent::UnknownDataType) => 230,
            EventType::Jmap(JmapEvent::UnknownMethod) => 231,
            EventType::Jmap(JmapEvent::UnsupportedFilter) => 232,
            EventType::Jmap(JmapEvent::UnsupportedSort) => 233,
            EventType::Jmap(JmapEvent::WebsocketError) => 234,
            EventType::Jmap(JmapEvent::WebsocketStart) => 235,
            EventType::Jmap(JmapEvent::WebsocketStop) => 236,
            EventType::Limit(LimitEvent::BlobQuota) => 237,
            EventType::Limit(LimitEvent::CallsIn) => 238,
            EventType::Limit(LimitEvent::ConcurrentConnection) => 239,
            EventType::Limit(LimitEvent::ConcurrentRequest) => 240,
            EventType::Limit(LimitEvent::ConcurrentUpload) => 241,
            EventType::Limit(LimitEvent::Quota) => 242,
            EventType::Limit(LimitEvent::SizeRequest) => 243,
            EventType::Limit(LimitEvent::SizeUpload) => 244,
            EventType::Limit(LimitEvent::TooManyRequests) => 245,
            EventType::MailAuth(MailAuthEvent::Base64) => 246,
            EventType::MailAuth(MailAuthEvent::Crypto) => 247,
            EventType::MailAuth(MailAuthEvent::DnsError) => 248,
            EventType::MailAuth(MailAuthEvent::DnsInvalidRecordType) => 249,
            EventType::MailAuth(MailAuthEvent::DnsRecordNotFound) => 250,
            EventType::MailAuth(MailAuthEvent::Io) => 251,
            EventType::MailAuth(MailAuthEvent::MissingParameters) => 252,
            EventType::MailAuth(MailAuthEvent::NoHeadersFound) => 253,
            EventType::MailAuth(MailAuthEvent::ParseError) => 254,
            EventType::MailAuth(MailAuthEvent::PolicyNotAligned) => 255,
            EventType::ManageSieve(ManageSieveEvent::Capabilities) => 256,
            EventType::ManageSieve(ManageSieveEvent::CheckScript) => 257,
            EventType::ManageSieve(ManageSieveEvent::ConnectionEnd) => 258,
            EventType::ManageSieve(ManageSieveEvent::ConnectionStart) => 259,
            EventType::ManageSieve(ManageSieveEvent::CreateScript) => 260,
            EventType::ManageSieve(ManageSieveEvent::DeleteScript) => 261,
            EventType::ManageSieve(ManageSieveEvent::Error) => 262,
            EventType::ManageSieve(ManageSieveEvent::GetScript) => 263,
            EventType::ManageSieve(ManageSieveEvent::HaveSpace) => 264,
            EventType::ManageSieve(ManageSieveEvent::ListScripts) => 265,
            EventType::ManageSieve(ManageSieveEvent::Logout) => 266,
            EventType::ManageSieve(ManageSieveEvent::Noop) => 267,
            EventType::ManageSieve(ManageSieveEvent::RawInput) => 268,
            EventType::ManageSieve(ManageSieveEvent::RawOutput) => 269,
            EventType::ManageSieve(ManageSieveEvent::RenameScript) => 270,
            EventType::ManageSieve(ManageSieveEvent::SetActive) => 271,
            EventType::ManageSieve(ManageSieveEvent::StartTls) => 272,
            EventType::ManageSieve(ManageSieveEvent::Unauthenticate) => 273,
            EventType::ManageSieve(ManageSieveEvent::UpdateScript) => 274,
            EventType::Manage(ManageEvent::AlreadyExists) => 275,
            EventType::Manage(ManageEvent::AssertFailed) => 276,
            EventType::Manage(ManageEvent::Error) => 277,
            EventType::Manage(ManageEvent::MissingParameter) => 278,
            EventType::Manage(ManageEvent::NotFound) => 279,
            EventType::Manage(ManageEvent::NotSupported) => 280,
            EventType::MessageIngest(MessageIngestEvent::Duplicate) => 281,
            EventType::MessageIngest(MessageIngestEvent::Error) => 282,
            EventType::MessageIngest(MessageIngestEvent::Ham) => 283,
            EventType::MessageIngest(MessageIngestEvent::ImapAppend) => 284,
            EventType::MessageIngest(MessageIngestEvent::JmapAppend) => 285,
            EventType::MessageIngest(MessageIngestEvent::Spam) => 286,
            EventType::Milter(MilterEvent::ActionAccept) => 287,
            EventType::Milter(MilterEvent::ActionConnectionFailure) => 288,
            EventType::Milter(MilterEvent::ActionDiscard) => 289,
            EventType::Milter(MilterEvent::ActionReject) => 290,
            EventType::Milter(MilterEvent::ActionReplyCode) => 291,
            EventType::Milter(MilterEvent::ActionShutdown) => 292,
            EventType::Milter(MilterEvent::ActionTempFail) => 293,
            EventType::Milter(MilterEvent::Disconnected) => 294,
            EventType::Milter(MilterEvent::FrameInvalid) => 295,
            EventType::Milter(MilterEvent::FrameTooLarge) => 296,
            EventType::Milter(MilterEvent::IoError) => 297,
            EventType::Milter(MilterEvent::ParseError) => 298,
            EventType::Milter(MilterEvent::Read) => 299,
            EventType::Milter(MilterEvent::Timeout) => 300,
            EventType::Milter(MilterEvent::TlsInvalidName) => 301,
            EventType::Milter(MilterEvent::UnexpectedResponse) => 302,
            EventType::Milter(MilterEvent::Write) => 303,
            EventType::MtaHook(MtaHookEvent::ActionAccept) => 304,
            EventType::MtaHook(MtaHookEvent::ActionDiscard) => 305,
            EventType::MtaHook(MtaHookEvent::ActionQuarantine) => 306,
            EventType::MtaHook(MtaHookEvent::ActionReject) => 307,
            EventType::MtaHook(MtaHookEvent::Error) => 308,
            EventType::MtaSts(MtaStsEvent::Authorized) => 309,
            EventType::MtaSts(MtaStsEvent::InvalidPolicy) => 310,
            EventType::MtaSts(MtaStsEvent::NotAuthorized) => 311,
            EventType::MtaSts(MtaStsEvent::PolicyFetch) => 312,
            EventType::MtaSts(MtaStsEvent::PolicyFetchError) => 313,
            EventType::MtaSts(MtaStsEvent::PolicyNotFound) => 314,
            EventType::Network(NetworkEvent::AcceptError) => 315,
            EventType::Network(NetworkEvent::BindError) => 316,
            EventType::Network(NetworkEvent::Closed) => 317,
            EventType::Security(SecurityEvent::IpBlocked) => 318,
            EventType::Network(NetworkEvent::FlushError) => 319,
            EventType::Network(NetworkEvent::ListenError) => 320,
            EventType::Network(NetworkEvent::ListenStart) => 321,
            EventType::Network(NetworkEvent::ListenStop) => 322,
            EventType::Network(NetworkEvent::ProxyError) => 323,
            EventType::Network(NetworkEvent::ReadError) => 324,
            EventType::Network(NetworkEvent::SetOptError) => 325,
            EventType::Network(NetworkEvent::SplitError) => 326,
            EventType::Network(NetworkEvent::Timeout) => 327,
            EventType::Network(NetworkEvent::WriteError) => 328,
            EventType::OutgoingReport(OutgoingReportEvent::DkimRateLimited) => 329,
            EventType::OutgoingReport(OutgoingReportEvent::DkimReport) => 330,
            EventType::OutgoingReport(OutgoingReportEvent::DmarcAggregateReport) => 331,
            EventType::OutgoingReport(OutgoingReportEvent::DmarcRateLimited) => 332,
            EventType::OutgoingReport(OutgoingReportEvent::DmarcReport) => 333,
            EventType::OutgoingReport(OutgoingReportEvent::HttpSubmission) => 334,
            EventType::OutgoingReport(OutgoingReportEvent::LockBusy) => 335,
            EventType::OutgoingReport(OutgoingReportEvent::LockDeleted) => 336,
            EventType::OutgoingReport(OutgoingReportEvent::Locked) => 337,
            EventType::OutgoingReport(OutgoingReportEvent::NoRecipientsFound) => 338,
            EventType::OutgoingReport(OutgoingReportEvent::NotFound) => 339,
            EventType::OutgoingReport(OutgoingReportEvent::ReportingAddressValidationError) => 340,
            EventType::OutgoingReport(OutgoingReportEvent::SpfRateLimited) => 341,
            EventType::OutgoingReport(OutgoingReportEvent::SpfReport) => 342,
            EventType::OutgoingReport(OutgoingReportEvent::SubmissionError) => 343,
            EventType::OutgoingReport(OutgoingReportEvent::TlsAggregate) => 344,
            EventType::OutgoingReport(OutgoingReportEvent::UnauthorizedReportingAddress) => 345,
            EventType::Pop3(Pop3Event::Capabilities) => 346,
            EventType::Pop3(Pop3Event::ConnectionEnd) => 347,
            EventType::Pop3(Pop3Event::ConnectionStart) => 348,
            EventType::Pop3(Pop3Event::Delete) => 349,
            EventType::Pop3(Pop3Event::Error) => 350,
            EventType::Pop3(Pop3Event::Fetch) => 351,
            EventType::Pop3(Pop3Event::List) => 352,
            EventType::Pop3(Pop3Event::ListMessage) => 353,
            EventType::Pop3(Pop3Event::Noop) => 354,
            EventType::Pop3(Pop3Event::Quit) => 355,
            EventType::Pop3(Pop3Event::RawInput) => 356,
            EventType::Pop3(Pop3Event::RawOutput) => 357,
            EventType::Pop3(Pop3Event::Reset) => 358,
            EventType::Pop3(Pop3Event::StartTls) => 359,
            EventType::Pop3(Pop3Event::Stat) => 360,
            EventType::Pop3(Pop3Event::Uidl) => 361,
            EventType::Pop3(Pop3Event::UidlMessage) => 362,
            EventType::Pop3(Pop3Event::Utf8) => 363,
            EventType::Purge(PurgeEvent::AutoExpunge) => 364,
            EventType::Purge(PurgeEvent::Error) => 365,
            EventType::Purge(PurgeEvent::Finished) => 366,
            EventType::Purge(PurgeEvent::PurgeActive) => 367,
            EventType::Purge(PurgeEvent::Running) => 368,
            EventType::Purge(PurgeEvent::Started) => 369,
            EventType::Purge(PurgeEvent::TombstoneCleanup) => 370,
            EventType::PushSubscription(PushSubscriptionEvent::Error) => 371,
            EventType::PushSubscription(PushSubscriptionEvent::NotFound) => 372,
            EventType::PushSubscription(PushSubscriptionEvent::Success) => 373,
            EventType::Queue(QueueEvent::BlobNotFound) => 374,
            EventType::Queue(QueueEvent::ConcurrencyLimitExceeded) => 375,
            EventType::Queue(QueueEvent::LockBusy) => 376,
            EventType::Queue(QueueEvent::Locked) => 377,
            EventType::Queue(QueueEvent::QueueAutogenerated) => 378,
            EventType::Queue(QueueEvent::QueueDsn) => 379,
            EventType::Queue(QueueEvent::QueueMessage) => 380,
            EventType::Queue(QueueEvent::QueueMessageAuthenticated) => 381,
            EventType::Queue(QueueEvent::QueueReport) => 382,
            EventType::Queue(QueueEvent::QuotaExceeded) => 383,
            EventType::Queue(QueueEvent::RateLimitExceeded) => 384,
            EventType::Queue(QueueEvent::Rescheduled) => 385,
            EventType::Resource(ResourceEvent::BadParameters) => 386,
            EventType::Resource(ResourceEvent::DownloadExternal) => 387,
            EventType::Resource(ResourceEvent::Error) => 388,
            EventType::Resource(ResourceEvent::NotFound) => 389,
            EventType::Resource(ResourceEvent::WebadminUnpacked) => 390,
            EventType::Server(ServerEvent::Licensing) => 391,
            EventType::Server(ServerEvent::Shutdown) => 392,
            EventType::Server(ServerEvent::Startup) => 393,
            EventType::Server(ServerEvent::StartupError) => 394,
            EventType::Server(ServerEvent::ThreadError) => 395,
            EventType::Sieve(SieveEvent::ActionAccept) => 396,
            EventType::Sieve(SieveEvent::ActionAcceptReplace) => 397,
            EventType::Sieve(SieveEvent::ActionDiscard) => 398,
            EventType::Sieve(SieveEvent::ActionReject) => 399,
            EventType::Sieve(SieveEvent::ListNotFound) => 400,
            EventType::Sieve(SieveEvent::MessageTooLarge) => 401,
            EventType::Sieve(SieveEvent::NotSupported) => 402,
            EventType::Sieve(SieveEvent::QuotaExceeded) => 403,
            EventType::Sieve(SieveEvent::RuntimeError) => 404,
            EventType::Sieve(SieveEvent::ScriptNotFound) => 405,
            EventType::Sieve(SieveEvent::SendMessage) => 406,
            EventType::Sieve(SieveEvent::UnexpectedError) => 407,
            EventType::Smtp(SmtpEvent::AlreadyAuthenticated) => 408,
            EventType::Smtp(SmtpEvent::ArcFail) => 409,
            EventType::Smtp(SmtpEvent::ArcPass) => 410,
            EventType::Smtp(SmtpEvent::AuthExchangeTooLong) => 411,
            EventType::Smtp(SmtpEvent::AuthMechanismNotSupported) => 412,
            EventType::Smtp(SmtpEvent::AuthNotAllowed) => 413,
            EventType::Smtp(SmtpEvent::CommandNotImplemented) => 414,
            EventType::Smtp(SmtpEvent::ConcurrencyLimitExceeded) => 415,
            EventType::Smtp(SmtpEvent::ConnectionEnd) => 416,
            EventType::Smtp(SmtpEvent::ConnectionStart) => 417,
            EventType::Smtp(SmtpEvent::DeliverByDisabled) => 418,
            EventType::Smtp(SmtpEvent::DeliverByInvalid) => 419,
            EventType::Smtp(SmtpEvent::DidNotSayEhlo) => 420,
            EventType::Smtp(SmtpEvent::DkimFail) => 421,
            EventType::Smtp(SmtpEvent::DkimPass) => 422,
            EventType::Smtp(SmtpEvent::DmarcFail) => 423,
            EventType::Smtp(SmtpEvent::DmarcPass) => 424,
            EventType::Smtp(SmtpEvent::DsnDisabled) => 425,
            EventType::Smtp(SmtpEvent::Ehlo) => 426,
            EventType::Smtp(SmtpEvent::EhloExpected) => 427,
            EventType::Smtp(SmtpEvent::Error) => 428,
            EventType::Smtp(SmtpEvent::Expn) => 429,
            EventType::Smtp(SmtpEvent::ExpnDisabled) => 430,
            EventType::Smtp(SmtpEvent::ExpnNotFound) => 431,
            EventType::Smtp(SmtpEvent::FutureReleaseDisabled) => 432,
            EventType::Smtp(SmtpEvent::FutureReleaseInvalid) => 433,
            EventType::Smtp(SmtpEvent::Help) => 434,
            EventType::Smtp(SmtpEvent::InvalidCommand) => 435,
            EventType::Smtp(SmtpEvent::InvalidEhlo) => 436,
            EventType::Smtp(SmtpEvent::InvalidParameter) => 437,
            EventType::Smtp(SmtpEvent::InvalidRecipientAddress) => 438,
            EventType::Smtp(SmtpEvent::InvalidSenderAddress) => 439,
            EventType::Smtp(SmtpEvent::IprevFail) => 440,
            EventType::Smtp(SmtpEvent::IprevPass) => 441,
            EventType::Smtp(SmtpEvent::LhloExpected) => 442,
            EventType::Smtp(SmtpEvent::LoopDetected) => 443,
            EventType::Smtp(SmtpEvent::MailFrom) => 444,
            EventType::Smtp(SmtpEvent::MailFromMissing) => 445,
            EventType::Smtp(SmtpEvent::MailFromRewritten) => 446,
            EventType::Smtp(SmtpEvent::MailFromUnauthenticated) => 447,
            EventType::Smtp(SmtpEvent::MailFromUnauthorized) => 448,
            EventType::Smtp(SmtpEvent::MailboxDoesNotExist) => 449,
            EventType::Smtp(SmtpEvent::MessageParseFailed) => 450,
            EventType::Smtp(SmtpEvent::MessageTooLarge) => 451,
            EventType::Smtp(SmtpEvent::MissingAuthDirectory) => 452,
            EventType::Smtp(SmtpEvent::MissingLocalHostname) => 453,
            EventType::Smtp(SmtpEvent::MtPriorityDisabled) => 454,
            EventType::Smtp(SmtpEvent::MtPriorityInvalid) => 455,
            EventType::Smtp(SmtpEvent::MultipleMailFrom) => 456,
            EventType::Smtp(SmtpEvent::Noop) => 457,
            EventType::Smtp(SmtpEvent::PipeError) => 458,
            EventType::Smtp(SmtpEvent::PipeSuccess) => 459,
            EventType::Smtp(SmtpEvent::Quit) => 460,
            EventType::Smtp(SmtpEvent::RateLimitExceeded) => 461,
            EventType::Smtp(SmtpEvent::RawInput) => 462,
            EventType::Smtp(SmtpEvent::RawOutput) => 463,
            EventType::Smtp(SmtpEvent::RcptTo) => 464,
            EventType::Smtp(SmtpEvent::RcptToDuplicate) => 465,
            EventType::Smtp(SmtpEvent::RcptToMissing) => 466,
            EventType::Smtp(SmtpEvent::RcptToRewritten) => 467,
            EventType::Smtp(SmtpEvent::RelayNotAllowed) => 468,
            EventType::Smtp(SmtpEvent::RemoteIdNotFound) => 469,
            EventType::Smtp(SmtpEvent::RequestTooLarge) => 470,
            EventType::Smtp(SmtpEvent::RequireTlsDisabled) => 471,
            EventType::Smtp(SmtpEvent::Rset) => 472,
            EventType::Smtp(SmtpEvent::SpfEhloFail) => 473,
            EventType::Smtp(SmtpEvent::SpfEhloPass) => 474,
            EventType::Smtp(SmtpEvent::SpfFromFail) => 475,
            EventType::Smtp(SmtpEvent::SpfFromPass) => 476,
            EventType::Smtp(SmtpEvent::StartTls) => 477,
            EventType::Smtp(SmtpEvent::StartTlsAlready) => 478,
            EventType::Smtp(SmtpEvent::StartTlsUnavailable) => 479,
            EventType::Smtp(SmtpEvent::SyntaxError) => 480,
            EventType::Smtp(SmtpEvent::TimeLimitExceeded) => 481,
            EventType::Smtp(SmtpEvent::TooManyInvalidRcpt) => 482,
            EventType::Smtp(SmtpEvent::TooManyMessages) => 483,
            EventType::Smtp(SmtpEvent::TooManyRecipients) => 484,
            EventType::Smtp(SmtpEvent::TransferLimitExceeded) => 485,
            EventType::Smtp(SmtpEvent::UnsupportedParameter) => 486,
            EventType::Smtp(SmtpEvent::Vrfy) => 487,
            EventType::Smtp(SmtpEvent::VrfyDisabled) => 488,
            EventType::Smtp(SmtpEvent::VrfyNotFound) => 489,
            EventType::Spam(SpamEvent::Classify) => 490,
            EventType::Spam(SpamEvent::ClassifyError) => 491,
            EventType::Spam(SpamEvent::ListUpdated) => 492,
            EventType::Spam(SpamEvent::NotEnoughTrainingData) => 493,
            EventType::Spam(SpamEvent::PyzorError) => 494,
            EventType::Spam(SpamEvent::Train) => 495,
            EventType::Spam(SpamEvent::TrainBalance) => 496,
            EventType::Spam(SpamEvent::TrainError) => 497,
            EventType::Spf(SpfEvent::Fail) => 498,
            EventType::Spf(SpfEvent::Neutral) => 499,
            EventType::Spf(SpfEvent::None) => 500,
            EventType::Spf(SpfEvent::Pass) => 501,
            EventType::Spf(SpfEvent::PermError) => 502,
            EventType::Spf(SpfEvent::SoftFail) => 503,
            EventType::Spf(SpfEvent::TempError) => 504,
            EventType::Store(StoreEvent::AssertValueFailed) => 505,
            EventType::Store(StoreEvent::BlobDelete) => 506,
            EventType::Store(StoreEvent::BlobMissingMarker) => 507,
            EventType::Store(StoreEvent::BlobRead) => 508,
            EventType::Store(StoreEvent::BlobWrite) => 509,
            EventType::Store(StoreEvent::CryptoError) => 510,
            EventType::Store(StoreEvent::DataCorruption) => 511,
            EventType::Store(StoreEvent::DataIterate) => 512,
            EventType::Store(StoreEvent::DataWrite) => 513,
            EventType::Store(StoreEvent::DecompressError) => 514,
            EventType::Store(StoreEvent::DeserializeError) => 515,
            EventType::Store(StoreEvent::ElasticsearchError) => 516,
            EventType::Store(StoreEvent::FilesystemError) => 517,
            EventType::Store(StoreEvent::FoundationdbError) => 518,
            EventType::Store(StoreEvent::LdapBind) => 519,
            EventType::Store(StoreEvent::LdapError) => 520,
            EventType::Store(StoreEvent::LdapQuery) => 521,
            EventType::Store(StoreEvent::MysqlError) => 522,
            EventType::Store(StoreEvent::NotConfigured) => 523,
            EventType::Store(StoreEvent::NotFound) => 524,
            EventType::Store(StoreEvent::NotSupported) => 525,
            EventType::Store(StoreEvent::PoolError) => 526,
            EventType::Store(StoreEvent::PostgresqlError) => 527,
            EventType::Store(StoreEvent::RedisError) => 528,
            EventType::Store(StoreEvent::RocksdbError) => 529,
            EventType::Store(StoreEvent::S3Error) => 530,
            EventType::Store(StoreEvent::SqlQuery) => 531,
            EventType::Store(StoreEvent::SqliteError) => 532,
            EventType::Store(StoreEvent::UnexpectedError) => 533,
            EventType::Telemetry(TelemetryEvent::JournalError) => 534,
            EventType::Telemetry(TelemetryEvent::LogError) => 535,
            EventType::Telemetry(TelemetryEvent::OtelExporterError) => 536,
            EventType::Telemetry(TelemetryEvent::OtelMetricsExporterError) => 537,
            EventType::Telemetry(TelemetryEvent::PrometheusExporterError) => 538,
            EventType::Telemetry(TelemetryEvent::WebhookError) => 539,
            EventType::TlsRpt(TlsRptEvent::RecordFetch) => 540,
            EventType::TlsRpt(TlsRptEvent::RecordFetchError) => 541,
            EventType::Tls(TlsEvent::CertificateNotFound) => 542,
            EventType::Tls(TlsEvent::Handshake) => 543,
            EventType::Tls(TlsEvent::HandshakeError) => 544,
            EventType::Tls(TlsEvent::MultipleCertificatesAvailable) => 545,
            EventType::Tls(TlsEvent::NoCertificatesAvailable) => 546,
            EventType::Tls(TlsEvent::NotConfigured) => 547,
<<<<<<< HEAD
            EventType::Store(StoreEvent::TikvError) => 548,
=======
            EventType::Telemetry(TelemetryEvent::Alert) => 548,
            EventType::Security(SecurityEvent::BruteForceBan) => 549,
            EventType::Security(SecurityEvent::LoiterBan) => 550,
            EventType::Smtp(SmtpEvent::MailFromNotAllowed) => 551,
>>>>>>> 36fd5797
        }
    }

    pub fn from_code(code: u64) -> Option<Self> {
        match code {
            0 => Some(EventType::Acme(AcmeEvent::AuthCompleted)),
            1 => Some(EventType::Acme(AcmeEvent::AuthError)),
            2 => Some(EventType::Acme(AcmeEvent::AuthPending)),
            3 => Some(EventType::Acme(AcmeEvent::AuthStart)),
            4 => Some(EventType::Acme(AcmeEvent::AuthTooManyAttempts)),
            5 => Some(EventType::Acme(AcmeEvent::AuthValid)),
            6 => Some(EventType::Acme(AcmeEvent::ClientMissingSni)),
            7 => Some(EventType::Acme(AcmeEvent::ClientSuppliedSni)),
            8 => Some(EventType::Acme(AcmeEvent::DnsRecordCreated)),
            9 => Some(EventType::Acme(AcmeEvent::DnsRecordCreationFailed)),
            10 => Some(EventType::Acme(AcmeEvent::DnsRecordDeletionFailed)),
            11 => Some(EventType::Acme(AcmeEvent::DnsRecordLookupFailed)),
            12 => Some(EventType::Acme(AcmeEvent::DnsRecordNotPropagated)),
            13 => Some(EventType::Acme(AcmeEvent::DnsRecordPropagated)),
            14 => Some(EventType::Acme(AcmeEvent::DnsRecordPropagationTimeout)),
            15 => Some(EventType::Acme(AcmeEvent::Error)),
            16 => Some(EventType::Acme(AcmeEvent::OrderCompleted)),
            17 => Some(EventType::Acme(AcmeEvent::OrderInvalid)),
            18 => Some(EventType::Acme(AcmeEvent::OrderProcessing)),
            19 => Some(EventType::Acme(AcmeEvent::OrderReady)),
            20 => Some(EventType::Acme(AcmeEvent::OrderStart)),
            21 => Some(EventType::Acme(AcmeEvent::OrderValid)),
            22 => Some(EventType::Acme(AcmeEvent::ProcessCert)),
            23 => Some(EventType::Acme(AcmeEvent::RenewBackoff)),
            24 => Some(EventType::Acme(AcmeEvent::TlsAlpnError)),
            25 => Some(EventType::Acme(AcmeEvent::TlsAlpnReceived)),
            26 => Some(EventType::Acme(AcmeEvent::TokenNotFound)),
            27 => Some(EventType::Arc(ArcEvent::BrokenChain)),
            28 => Some(EventType::Arc(ArcEvent::ChainTooLong)),
            29 => Some(EventType::Arc(ArcEvent::HasHeaderTag)),
            30 => Some(EventType::Arc(ArcEvent::InvalidCv)),
            31 => Some(EventType::Arc(ArcEvent::InvalidInstance)),
            32 => Some(EventType::Arc(ArcEvent::SealerNotFound)),
            33 => Some(EventType::Security(SecurityEvent::AuthenticationBan)),
            34 => Some(EventType::Auth(AuthEvent::Error)),
            35 => Some(EventType::Auth(AuthEvent::Failed)),
            36 => Some(EventType::Auth(AuthEvent::MissingTotp)),
            37 => Some(EventType::Auth(AuthEvent::Success)),
            38 => Some(EventType::Auth(AuthEvent::TooManyAttempts)),
            39 => Some(EventType::Cluster(ClusterEvent::DecryptionError)),
            40 => Some(EventType::Cluster(ClusterEvent::EmptyPacket)),
            41 => Some(EventType::Cluster(ClusterEvent::Error)),
            42 => Some(EventType::Cluster(ClusterEvent::InvalidPacket)),
            43 => Some(EventType::Cluster(ClusterEvent::OneOrMorePeersOffline)),
            44 => Some(EventType::Cluster(ClusterEvent::PeerAlive)),
            45 => Some(EventType::Cluster(ClusterEvent::PeerBackOnline)),
            46 => Some(EventType::Cluster(ClusterEvent::PeerDiscovered)),
            47 => Some(EventType::Cluster(ClusterEvent::PeerHasConfigChanges)),
            48 => Some(EventType::Cluster(ClusterEvent::PeerHasListChanges)),
            49 => Some(EventType::Cluster(ClusterEvent::PeerLeaving)),
            50 => Some(EventType::Cluster(ClusterEvent::PeerOffline)),
            51 => Some(EventType::Cluster(ClusterEvent::PeerSuspected)),
            52 => Some(EventType::Cluster(ClusterEvent::PeerSuspectedIsAlive)),
            53 => Some(EventType::Config(ConfigEvent::AlreadyUpToDate)),
            54 => Some(EventType::Config(ConfigEvent::BuildError)),
            55 => Some(EventType::Config(ConfigEvent::BuildWarning)),
            56 => Some(EventType::Config(ConfigEvent::DefaultApplied)),
            57 => Some(EventType::Config(ConfigEvent::ExternalKeyIgnored)),
            58 => Some(EventType::Config(ConfigEvent::FetchError)),
            59 => Some(EventType::Config(ConfigEvent::ImportExternal)),
            60 => Some(EventType::Config(ConfigEvent::MacroError)),
            61 => Some(EventType::Config(ConfigEvent::MissingSetting)),
            62 => Some(EventType::Config(ConfigEvent::ParseError)),
            63 => Some(EventType::Config(ConfigEvent::ParseWarning)),
            64 => Some(EventType::Config(ConfigEvent::UnusedSetting)),
            65 => Some(EventType::Config(ConfigEvent::WriteError)),
            66 => Some(EventType::Dane(DaneEvent::AuthenticationFailure)),
            67 => Some(EventType::Dane(DaneEvent::AuthenticationSuccess)),
            68 => Some(EventType::Dane(DaneEvent::CertificateParseError)),
            69 => Some(EventType::Dane(DaneEvent::NoCertificatesFound)),
            70 => Some(EventType::Dane(DaneEvent::TlsaRecordFetch)),
            71 => Some(EventType::Dane(DaneEvent::TlsaRecordFetchError)),
            72 => Some(EventType::Dane(DaneEvent::TlsaRecordInvalid)),
            73 => Some(EventType::Dane(DaneEvent::TlsaRecordMatch)),
            74 => Some(EventType::Dane(DaneEvent::TlsaRecordNotDnssecSigned)),
            75 => Some(EventType::Dane(DaneEvent::TlsaRecordNotFound)),
            76 => Some(EventType::Delivery(DeliveryEvent::AttemptEnd)),
            77 => Some(EventType::Delivery(DeliveryEvent::AttemptStart)),
            78 => Some(EventType::Delivery(DeliveryEvent::Auth)),
            79 => Some(EventType::Delivery(DeliveryEvent::AuthFailed)),
            80 => Some(EventType::Delivery(DeliveryEvent::Completed)),
            81 => Some(EventType::Delivery(DeliveryEvent::ConcurrencyLimitExceeded)),
            82 => Some(EventType::Delivery(DeliveryEvent::Connect)),
            83 => Some(EventType::Delivery(DeliveryEvent::ConnectError)),
            84 => Some(EventType::Delivery(DeliveryEvent::Delivered)),
            85 => Some(EventType::Delivery(DeliveryEvent::DomainDeliveryStart)),
            86 => Some(EventType::Delivery(DeliveryEvent::DoubleBounce)),
            87 => Some(EventType::Delivery(DeliveryEvent::DsnPermFail)),
            88 => Some(EventType::Delivery(DeliveryEvent::DsnSuccess)),
            89 => Some(EventType::Delivery(DeliveryEvent::DsnTempFail)),
            90 => Some(EventType::Delivery(DeliveryEvent::Ehlo)),
            91 => Some(EventType::Delivery(DeliveryEvent::EhloRejected)),
            92 => Some(EventType::Delivery(DeliveryEvent::Failed)),
            93 => Some(EventType::Delivery(DeliveryEvent::GreetingFailed)),
            94 => Some(EventType::Delivery(DeliveryEvent::ImplicitTlsError)),
            95 => Some(EventType::Delivery(DeliveryEvent::IpLookup)),
            96 => Some(EventType::Delivery(DeliveryEvent::IpLookupFailed)),
            97 => Some(EventType::Delivery(DeliveryEvent::MailFrom)),
            98 => Some(EventType::Delivery(DeliveryEvent::MailFromRejected)),
            99 => Some(EventType::Delivery(DeliveryEvent::MessageRejected)),
            100 => Some(EventType::Delivery(DeliveryEvent::MissingOutboundHostname)),
            101 => Some(EventType::Delivery(DeliveryEvent::MxLookup)),
            102 => Some(EventType::Delivery(DeliveryEvent::MxLookupFailed)),
            103 => Some(EventType::Delivery(DeliveryEvent::NullMx)),
            104 => Some(EventType::Delivery(DeliveryEvent::RateLimitExceeded)),
            105 => Some(EventType::Delivery(DeliveryEvent::RawInput)),
            106 => Some(EventType::Delivery(DeliveryEvent::RawOutput)),
            107 => Some(EventType::Delivery(DeliveryEvent::RcptTo)),
            108 => Some(EventType::Delivery(DeliveryEvent::RcptToFailed)),
            109 => Some(EventType::Delivery(DeliveryEvent::RcptToRejected)),
            110 => Some(EventType::Delivery(DeliveryEvent::StartTls)),
            111 => Some(EventType::Delivery(DeliveryEvent::StartTlsDisabled)),
            112 => Some(EventType::Delivery(DeliveryEvent::StartTlsError)),
            113 => Some(EventType::Delivery(DeliveryEvent::StartTlsUnavailable)),
            114 => Some(EventType::Dkim(DkimEvent::Fail)),
            115 => Some(EventType::Dkim(DkimEvent::FailedAuidMatch)),
            116 => Some(EventType::Dkim(DkimEvent::FailedBodyHashMatch)),
            117 => Some(EventType::Dkim(DkimEvent::FailedVerification)),
            118 => Some(EventType::Dkim(DkimEvent::IncompatibleAlgorithms)),
            119 => Some(EventType::Dkim(DkimEvent::Neutral)),
            120 => Some(EventType::Dkim(DkimEvent::None)),
            121 => Some(EventType::Dkim(DkimEvent::Pass)),
            122 => Some(EventType::Dkim(DkimEvent::PermError)),
            123 => Some(EventType::Dkim(DkimEvent::RevokedPublicKey)),
            124 => Some(EventType::Dkim(DkimEvent::SignatureExpired)),
            125 => Some(EventType::Dkim(DkimEvent::SignatureLength)),
            126 => Some(EventType::Dkim(DkimEvent::SignerNotFound)),
            127 => Some(EventType::Dkim(DkimEvent::TempError)),
            128 => Some(EventType::Dkim(DkimEvent::UnsupportedAlgorithm)),
            129 => Some(EventType::Dkim(DkimEvent::UnsupportedCanonicalization)),
            130 => Some(EventType::Dkim(DkimEvent::UnsupportedKeyType)),
            131 => Some(EventType::Dkim(DkimEvent::UnsupportedVersion)),
            132 => Some(EventType::Dmarc(DmarcEvent::Fail)),
            133 => Some(EventType::Dmarc(DmarcEvent::None)),
            134 => Some(EventType::Dmarc(DmarcEvent::Pass)),
            135 => Some(EventType::Dmarc(DmarcEvent::PermError)),
            136 => Some(EventType::Dmarc(DmarcEvent::TempError)),
            137 => Some(EventType::Eval(EvalEvent::DirectoryNotFound)),
            138 => Some(EventType::Eval(EvalEvent::Error)),
            139 => Some(EventType::Eval(EvalEvent::Result)),
            140 => Some(EventType::Eval(EvalEvent::StoreNotFound)),
            141 => Some(EventType::FtsIndex(FtsIndexEvent::BlobNotFound)),
            142 => Some(EventType::FtsIndex(FtsIndexEvent::Index)),
            143 => Some(EventType::FtsIndex(FtsIndexEvent::LockBusy)),
            144 => Some(EventType::FtsIndex(FtsIndexEvent::Locked)),
            145 => Some(EventType::FtsIndex(FtsIndexEvent::MetadataNotFound)),
            146 => Some(EventType::Housekeeper(HousekeeperEvent::PurgeAccounts)),
            147 => Some(EventType::Housekeeper(HousekeeperEvent::PurgeSessions)),
            148 => Some(EventType::Housekeeper(HousekeeperEvent::PurgeStore)),
            149 => Some(EventType::Housekeeper(HousekeeperEvent::Schedule)),
            150 => Some(EventType::Housekeeper(HousekeeperEvent::Start)),
            151 => Some(EventType::Housekeeper(HousekeeperEvent::Stop)),
            152 => Some(EventType::Http(HttpEvent::ConnectionEnd)),
            153 => Some(EventType::Http(HttpEvent::ConnectionStart)),
            154 => Some(EventType::Http(HttpEvent::Error)),
            155 => Some(EventType::Http(HttpEvent::RequestBody)),
            156 => Some(EventType::Http(HttpEvent::RequestUrl)),
            157 => Some(EventType::Http(HttpEvent::ResponseBody)),
            158 => Some(EventType::Http(HttpEvent::XForwardedMissing)),
            159 => Some(EventType::Imap(ImapEvent::Append)),
            160 => Some(EventType::Imap(ImapEvent::Capabilities)),
            161 => Some(EventType::Imap(ImapEvent::Close)),
            162 => Some(EventType::Imap(ImapEvent::ConnectionEnd)),
            163 => Some(EventType::Imap(ImapEvent::ConnectionStart)),
            164 => Some(EventType::Imap(ImapEvent::Copy)),
            165 => Some(EventType::Imap(ImapEvent::CreateMailbox)),
            166 => Some(EventType::Imap(ImapEvent::DeleteMailbox)),
            167 => Some(EventType::Imap(ImapEvent::Enable)),
            168 => Some(EventType::Imap(ImapEvent::Error)),
            169 => Some(EventType::Imap(ImapEvent::Expunge)),
            170 => Some(EventType::Imap(ImapEvent::Fetch)),
            171 => Some(EventType::Imap(ImapEvent::GetAcl)),
            172 => Some(EventType::Imap(ImapEvent::Id)),
            173 => Some(EventType::Imap(ImapEvent::IdleStart)),
            174 => Some(EventType::Imap(ImapEvent::IdleStop)),
            175 => Some(EventType::Imap(ImapEvent::List)),
            176 => Some(EventType::Imap(ImapEvent::ListRights)),
            177 => Some(EventType::Imap(ImapEvent::Logout)),
            178 => Some(EventType::Imap(ImapEvent::Lsub)),
            179 => Some(EventType::Imap(ImapEvent::Move)),
            180 => Some(EventType::Imap(ImapEvent::MyRights)),
            181 => Some(EventType::Imap(ImapEvent::Namespace)),
            182 => Some(EventType::Imap(ImapEvent::Noop)),
            183 => Some(EventType::Imap(ImapEvent::RawInput)),
            184 => Some(EventType::Imap(ImapEvent::RawOutput)),
            185 => Some(EventType::Imap(ImapEvent::RenameMailbox)),
            186 => Some(EventType::Imap(ImapEvent::Search)),
            187 => Some(EventType::Imap(ImapEvent::Select)),
            188 => Some(EventType::Imap(ImapEvent::SetAcl)),
            189 => Some(EventType::Imap(ImapEvent::Sort)),
            190 => Some(EventType::Imap(ImapEvent::Status)),
            191 => Some(EventType::Imap(ImapEvent::Store)),
            192 => Some(EventType::Imap(ImapEvent::Subscribe)),
            193 => Some(EventType::Imap(ImapEvent::Thread)),
            194 => Some(EventType::Imap(ImapEvent::Unsubscribe)),
            195 => Some(EventType::IncomingReport(IncomingReportEvent::AbuseReport)),
            196 => Some(EventType::IncomingReport(
                IncomingReportEvent::ArfParseFailed,
            )),
            197 => Some(EventType::IncomingReport(
                IncomingReportEvent::AuthFailureReport,
            )),
            198 => Some(EventType::IncomingReport(
                IncomingReportEvent::DecompressError,
            )),
            199 => Some(EventType::IncomingReport(
                IncomingReportEvent::DmarcParseFailed,
            )),
            200 => Some(EventType::IncomingReport(IncomingReportEvent::DmarcReport)),
            201 => Some(EventType::IncomingReport(
                IncomingReportEvent::DmarcReportWithWarnings,
            )),
            202 => Some(EventType::IncomingReport(IncomingReportEvent::FraudReport)),
            203 => Some(EventType::IncomingReport(
                IncomingReportEvent::MessageParseFailed,
            )),
            204 => Some(EventType::IncomingReport(
                IncomingReportEvent::NotSpamReport,
            )),
            205 => Some(EventType::IncomingReport(IncomingReportEvent::OtherReport)),
            206 => Some(EventType::IncomingReport(IncomingReportEvent::TlsReport)),
            207 => Some(EventType::IncomingReport(
                IncomingReportEvent::TlsReportWithWarnings,
            )),
            208 => Some(EventType::IncomingReport(
                IncomingReportEvent::TlsRpcParseFailed,
            )),
            209 => Some(EventType::IncomingReport(IncomingReportEvent::VirusReport)),
            210 => Some(EventType::Iprev(IprevEvent::Fail)),
            211 => Some(EventType::Iprev(IprevEvent::None)),
            212 => Some(EventType::Iprev(IprevEvent::Pass)),
            213 => Some(EventType::Iprev(IprevEvent::PermError)),
            214 => Some(EventType::Iprev(IprevEvent::TempError)),
            215 => Some(EventType::Jmap(JmapEvent::AccountNotFound)),
            216 => Some(EventType::Jmap(JmapEvent::AccountNotSupportedByMethod)),
            217 => Some(EventType::Jmap(JmapEvent::AccountReadOnly)),
            218 => Some(EventType::Jmap(JmapEvent::AnchorNotFound)),
            219 => Some(EventType::Jmap(JmapEvent::CannotCalculateChanges)),
            220 => Some(EventType::Jmap(JmapEvent::Forbidden)),
            221 => Some(EventType::Jmap(JmapEvent::InvalidArguments)),
            222 => Some(EventType::Jmap(JmapEvent::InvalidResultReference)),
            223 => Some(EventType::Jmap(JmapEvent::MethodCall)),
            224 => Some(EventType::Jmap(JmapEvent::NotFound)),
            225 => Some(EventType::Jmap(JmapEvent::NotJson)),
            226 => Some(EventType::Jmap(JmapEvent::NotRequest)),
            227 => Some(EventType::Jmap(JmapEvent::RequestTooLarge)),
            228 => Some(EventType::Jmap(JmapEvent::StateMismatch)),
            229 => Some(EventType::Jmap(JmapEvent::UnknownCapability)),
            230 => Some(EventType::Jmap(JmapEvent::UnknownDataType)),
            231 => Some(EventType::Jmap(JmapEvent::UnknownMethod)),
            232 => Some(EventType::Jmap(JmapEvent::UnsupportedFilter)),
            233 => Some(EventType::Jmap(JmapEvent::UnsupportedSort)),
            234 => Some(EventType::Jmap(JmapEvent::WebsocketError)),
            235 => Some(EventType::Jmap(JmapEvent::WebsocketStart)),
            236 => Some(EventType::Jmap(JmapEvent::WebsocketStop)),
            237 => Some(EventType::Limit(LimitEvent::BlobQuota)),
            238 => Some(EventType::Limit(LimitEvent::CallsIn)),
            239 => Some(EventType::Limit(LimitEvent::ConcurrentConnection)),
            240 => Some(EventType::Limit(LimitEvent::ConcurrentRequest)),
            241 => Some(EventType::Limit(LimitEvent::ConcurrentUpload)),
            242 => Some(EventType::Limit(LimitEvent::Quota)),
            243 => Some(EventType::Limit(LimitEvent::SizeRequest)),
            244 => Some(EventType::Limit(LimitEvent::SizeUpload)),
            245 => Some(EventType::Limit(LimitEvent::TooManyRequests)),
            246 => Some(EventType::MailAuth(MailAuthEvent::Base64)),
            247 => Some(EventType::MailAuth(MailAuthEvent::Crypto)),
            248 => Some(EventType::MailAuth(MailAuthEvent::DnsError)),
            249 => Some(EventType::MailAuth(MailAuthEvent::DnsInvalidRecordType)),
            250 => Some(EventType::MailAuth(MailAuthEvent::DnsRecordNotFound)),
            251 => Some(EventType::MailAuth(MailAuthEvent::Io)),
            252 => Some(EventType::MailAuth(MailAuthEvent::MissingParameters)),
            253 => Some(EventType::MailAuth(MailAuthEvent::NoHeadersFound)),
            254 => Some(EventType::MailAuth(MailAuthEvent::ParseError)),
            255 => Some(EventType::MailAuth(MailAuthEvent::PolicyNotAligned)),
            256 => Some(EventType::ManageSieve(ManageSieveEvent::Capabilities)),
            257 => Some(EventType::ManageSieve(ManageSieveEvent::CheckScript)),
            258 => Some(EventType::ManageSieve(ManageSieveEvent::ConnectionEnd)),
            259 => Some(EventType::ManageSieve(ManageSieveEvent::ConnectionStart)),
            260 => Some(EventType::ManageSieve(ManageSieveEvent::CreateScript)),
            261 => Some(EventType::ManageSieve(ManageSieveEvent::DeleteScript)),
            262 => Some(EventType::ManageSieve(ManageSieveEvent::Error)),
            263 => Some(EventType::ManageSieve(ManageSieveEvent::GetScript)),
            264 => Some(EventType::ManageSieve(ManageSieveEvent::HaveSpace)),
            265 => Some(EventType::ManageSieve(ManageSieveEvent::ListScripts)),
            266 => Some(EventType::ManageSieve(ManageSieveEvent::Logout)),
            267 => Some(EventType::ManageSieve(ManageSieveEvent::Noop)),
            268 => Some(EventType::ManageSieve(ManageSieveEvent::RawInput)),
            269 => Some(EventType::ManageSieve(ManageSieveEvent::RawOutput)),
            270 => Some(EventType::ManageSieve(ManageSieveEvent::RenameScript)),
            271 => Some(EventType::ManageSieve(ManageSieveEvent::SetActive)),
            272 => Some(EventType::ManageSieve(ManageSieveEvent::StartTls)),
            273 => Some(EventType::ManageSieve(ManageSieveEvent::Unauthenticate)),
            274 => Some(EventType::ManageSieve(ManageSieveEvent::UpdateScript)),
            275 => Some(EventType::Manage(ManageEvent::AlreadyExists)),
            276 => Some(EventType::Manage(ManageEvent::AssertFailed)),
            277 => Some(EventType::Manage(ManageEvent::Error)),
            278 => Some(EventType::Manage(ManageEvent::MissingParameter)),
            279 => Some(EventType::Manage(ManageEvent::NotFound)),
            280 => Some(EventType::Manage(ManageEvent::NotSupported)),
            281 => Some(EventType::MessageIngest(MessageIngestEvent::Duplicate)),
            282 => Some(EventType::MessageIngest(MessageIngestEvent::Error)),
            283 => Some(EventType::MessageIngest(MessageIngestEvent::Ham)),
            284 => Some(EventType::MessageIngest(MessageIngestEvent::ImapAppend)),
            285 => Some(EventType::MessageIngest(MessageIngestEvent::JmapAppend)),
            286 => Some(EventType::MessageIngest(MessageIngestEvent::Spam)),
            287 => Some(EventType::Milter(MilterEvent::ActionAccept)),
            288 => Some(EventType::Milter(MilterEvent::ActionConnectionFailure)),
            289 => Some(EventType::Milter(MilterEvent::ActionDiscard)),
            290 => Some(EventType::Milter(MilterEvent::ActionReject)),
            291 => Some(EventType::Milter(MilterEvent::ActionReplyCode)),
            292 => Some(EventType::Milter(MilterEvent::ActionShutdown)),
            293 => Some(EventType::Milter(MilterEvent::ActionTempFail)),
            294 => Some(EventType::Milter(MilterEvent::Disconnected)),
            295 => Some(EventType::Milter(MilterEvent::FrameInvalid)),
            296 => Some(EventType::Milter(MilterEvent::FrameTooLarge)),
            297 => Some(EventType::Milter(MilterEvent::IoError)),
            298 => Some(EventType::Milter(MilterEvent::ParseError)),
            299 => Some(EventType::Milter(MilterEvent::Read)),
            300 => Some(EventType::Milter(MilterEvent::Timeout)),
            301 => Some(EventType::Milter(MilterEvent::TlsInvalidName)),
            302 => Some(EventType::Milter(MilterEvent::UnexpectedResponse)),
            303 => Some(EventType::Milter(MilterEvent::Write)),
            304 => Some(EventType::MtaHook(MtaHookEvent::ActionAccept)),
            305 => Some(EventType::MtaHook(MtaHookEvent::ActionDiscard)),
            306 => Some(EventType::MtaHook(MtaHookEvent::ActionQuarantine)),
            307 => Some(EventType::MtaHook(MtaHookEvent::ActionReject)),
            308 => Some(EventType::MtaHook(MtaHookEvent::Error)),
            309 => Some(EventType::MtaSts(MtaStsEvent::Authorized)),
            310 => Some(EventType::MtaSts(MtaStsEvent::InvalidPolicy)),
            311 => Some(EventType::MtaSts(MtaStsEvent::NotAuthorized)),
            312 => Some(EventType::MtaSts(MtaStsEvent::PolicyFetch)),
            313 => Some(EventType::MtaSts(MtaStsEvent::PolicyFetchError)),
            314 => Some(EventType::MtaSts(MtaStsEvent::PolicyNotFound)),
            315 => Some(EventType::Network(NetworkEvent::AcceptError)),
            316 => Some(EventType::Network(NetworkEvent::BindError)),
            317 => Some(EventType::Network(NetworkEvent::Closed)),
            318 => Some(EventType::Security(SecurityEvent::IpBlocked)),
            319 => Some(EventType::Network(NetworkEvent::FlushError)),
            320 => Some(EventType::Network(NetworkEvent::ListenError)),
            321 => Some(EventType::Network(NetworkEvent::ListenStart)),
            322 => Some(EventType::Network(NetworkEvent::ListenStop)),
            323 => Some(EventType::Network(NetworkEvent::ProxyError)),
            324 => Some(EventType::Network(NetworkEvent::ReadError)),
            325 => Some(EventType::Network(NetworkEvent::SetOptError)),
            326 => Some(EventType::Network(NetworkEvent::SplitError)),
            327 => Some(EventType::Network(NetworkEvent::Timeout)),
            328 => Some(EventType::Network(NetworkEvent::WriteError)),
            329 => Some(EventType::OutgoingReport(
                OutgoingReportEvent::DkimRateLimited,
            )),
            330 => Some(EventType::OutgoingReport(OutgoingReportEvent::DkimReport)),
            331 => Some(EventType::OutgoingReport(
                OutgoingReportEvent::DmarcAggregateReport,
            )),
            332 => Some(EventType::OutgoingReport(
                OutgoingReportEvent::DmarcRateLimited,
            )),
            333 => Some(EventType::OutgoingReport(OutgoingReportEvent::DmarcReport)),
            334 => Some(EventType::OutgoingReport(
                OutgoingReportEvent::HttpSubmission,
            )),
            335 => Some(EventType::OutgoingReport(OutgoingReportEvent::LockBusy)),
            336 => Some(EventType::OutgoingReport(OutgoingReportEvent::LockDeleted)),
            337 => Some(EventType::OutgoingReport(OutgoingReportEvent::Locked)),
            338 => Some(EventType::OutgoingReport(
                OutgoingReportEvent::NoRecipientsFound,
            )),
            339 => Some(EventType::OutgoingReport(OutgoingReportEvent::NotFound)),
            340 => Some(EventType::OutgoingReport(
                OutgoingReportEvent::ReportingAddressValidationError,
            )),
            341 => Some(EventType::OutgoingReport(
                OutgoingReportEvent::SpfRateLimited,
            )),
            342 => Some(EventType::OutgoingReport(OutgoingReportEvent::SpfReport)),
            343 => Some(EventType::OutgoingReport(
                OutgoingReportEvent::SubmissionError,
            )),
            344 => Some(EventType::OutgoingReport(OutgoingReportEvent::TlsAggregate)),
            345 => Some(EventType::OutgoingReport(
                OutgoingReportEvent::UnauthorizedReportingAddress,
            )),
            346 => Some(EventType::Pop3(Pop3Event::Capabilities)),
            347 => Some(EventType::Pop3(Pop3Event::ConnectionEnd)),
            348 => Some(EventType::Pop3(Pop3Event::ConnectionStart)),
            349 => Some(EventType::Pop3(Pop3Event::Delete)),
            350 => Some(EventType::Pop3(Pop3Event::Error)),
            351 => Some(EventType::Pop3(Pop3Event::Fetch)),
            352 => Some(EventType::Pop3(Pop3Event::List)),
            353 => Some(EventType::Pop3(Pop3Event::ListMessage)),
            354 => Some(EventType::Pop3(Pop3Event::Noop)),
            355 => Some(EventType::Pop3(Pop3Event::Quit)),
            356 => Some(EventType::Pop3(Pop3Event::RawInput)),
            357 => Some(EventType::Pop3(Pop3Event::RawOutput)),
            358 => Some(EventType::Pop3(Pop3Event::Reset)),
            359 => Some(EventType::Pop3(Pop3Event::StartTls)),
            360 => Some(EventType::Pop3(Pop3Event::Stat)),
            361 => Some(EventType::Pop3(Pop3Event::Uidl)),
            362 => Some(EventType::Pop3(Pop3Event::UidlMessage)),
            363 => Some(EventType::Pop3(Pop3Event::Utf8)),
            364 => Some(EventType::Purge(PurgeEvent::AutoExpunge)),
            365 => Some(EventType::Purge(PurgeEvent::Error)),
            366 => Some(EventType::Purge(PurgeEvent::Finished)),
            367 => Some(EventType::Purge(PurgeEvent::PurgeActive)),
            368 => Some(EventType::Purge(PurgeEvent::Running)),
            369 => Some(EventType::Purge(PurgeEvent::Started)),
            370 => Some(EventType::Purge(PurgeEvent::TombstoneCleanup)),
            371 => Some(EventType::PushSubscription(PushSubscriptionEvent::Error)),
            372 => Some(EventType::PushSubscription(PushSubscriptionEvent::NotFound)),
            373 => Some(EventType::PushSubscription(PushSubscriptionEvent::Success)),
            374 => Some(EventType::Queue(QueueEvent::BlobNotFound)),
            375 => Some(EventType::Queue(QueueEvent::ConcurrencyLimitExceeded)),
            376 => Some(EventType::Queue(QueueEvent::LockBusy)),
            377 => Some(EventType::Queue(QueueEvent::Locked)),
            378 => Some(EventType::Queue(QueueEvent::QueueAutogenerated)),
            379 => Some(EventType::Queue(QueueEvent::QueueDsn)),
            380 => Some(EventType::Queue(QueueEvent::QueueMessage)),
            381 => Some(EventType::Queue(QueueEvent::QueueMessageAuthenticated)),
            382 => Some(EventType::Queue(QueueEvent::QueueReport)),
            383 => Some(EventType::Queue(QueueEvent::QuotaExceeded)),
            384 => Some(EventType::Queue(QueueEvent::RateLimitExceeded)),
            385 => Some(EventType::Queue(QueueEvent::Rescheduled)),
            386 => Some(EventType::Resource(ResourceEvent::BadParameters)),
            387 => Some(EventType::Resource(ResourceEvent::DownloadExternal)),
            388 => Some(EventType::Resource(ResourceEvent::Error)),
            389 => Some(EventType::Resource(ResourceEvent::NotFound)),
            390 => Some(EventType::Resource(ResourceEvent::WebadminUnpacked)),
            391 => Some(EventType::Server(ServerEvent::Licensing)),
            392 => Some(EventType::Server(ServerEvent::Shutdown)),
            393 => Some(EventType::Server(ServerEvent::Startup)),
            394 => Some(EventType::Server(ServerEvent::StartupError)),
            395 => Some(EventType::Server(ServerEvent::ThreadError)),
            396 => Some(EventType::Sieve(SieveEvent::ActionAccept)),
            397 => Some(EventType::Sieve(SieveEvent::ActionAcceptReplace)),
            398 => Some(EventType::Sieve(SieveEvent::ActionDiscard)),
            399 => Some(EventType::Sieve(SieveEvent::ActionReject)),
            400 => Some(EventType::Sieve(SieveEvent::ListNotFound)),
            401 => Some(EventType::Sieve(SieveEvent::MessageTooLarge)),
            402 => Some(EventType::Sieve(SieveEvent::NotSupported)),
            403 => Some(EventType::Sieve(SieveEvent::QuotaExceeded)),
            404 => Some(EventType::Sieve(SieveEvent::RuntimeError)),
            405 => Some(EventType::Sieve(SieveEvent::ScriptNotFound)),
            406 => Some(EventType::Sieve(SieveEvent::SendMessage)),
            407 => Some(EventType::Sieve(SieveEvent::UnexpectedError)),
            408 => Some(EventType::Smtp(SmtpEvent::AlreadyAuthenticated)),
            409 => Some(EventType::Smtp(SmtpEvent::ArcFail)),
            410 => Some(EventType::Smtp(SmtpEvent::ArcPass)),
            411 => Some(EventType::Smtp(SmtpEvent::AuthExchangeTooLong)),
            412 => Some(EventType::Smtp(SmtpEvent::AuthMechanismNotSupported)),
            413 => Some(EventType::Smtp(SmtpEvent::AuthNotAllowed)),
            414 => Some(EventType::Smtp(SmtpEvent::CommandNotImplemented)),
            415 => Some(EventType::Smtp(SmtpEvent::ConcurrencyLimitExceeded)),
            416 => Some(EventType::Smtp(SmtpEvent::ConnectionEnd)),
            417 => Some(EventType::Smtp(SmtpEvent::ConnectionStart)),
            418 => Some(EventType::Smtp(SmtpEvent::DeliverByDisabled)),
            419 => Some(EventType::Smtp(SmtpEvent::DeliverByInvalid)),
            420 => Some(EventType::Smtp(SmtpEvent::DidNotSayEhlo)),
            421 => Some(EventType::Smtp(SmtpEvent::DkimFail)),
            422 => Some(EventType::Smtp(SmtpEvent::DkimPass)),
            423 => Some(EventType::Smtp(SmtpEvent::DmarcFail)),
            424 => Some(EventType::Smtp(SmtpEvent::DmarcPass)),
            425 => Some(EventType::Smtp(SmtpEvent::DsnDisabled)),
            426 => Some(EventType::Smtp(SmtpEvent::Ehlo)),
            427 => Some(EventType::Smtp(SmtpEvent::EhloExpected)),
            428 => Some(EventType::Smtp(SmtpEvent::Error)),
            429 => Some(EventType::Smtp(SmtpEvent::Expn)),
            430 => Some(EventType::Smtp(SmtpEvent::ExpnDisabled)),
            431 => Some(EventType::Smtp(SmtpEvent::ExpnNotFound)),
            432 => Some(EventType::Smtp(SmtpEvent::FutureReleaseDisabled)),
            433 => Some(EventType::Smtp(SmtpEvent::FutureReleaseInvalid)),
            434 => Some(EventType::Smtp(SmtpEvent::Help)),
            435 => Some(EventType::Smtp(SmtpEvent::InvalidCommand)),
            436 => Some(EventType::Smtp(SmtpEvent::InvalidEhlo)),
            437 => Some(EventType::Smtp(SmtpEvent::InvalidParameter)),
            438 => Some(EventType::Smtp(SmtpEvent::InvalidRecipientAddress)),
            439 => Some(EventType::Smtp(SmtpEvent::InvalidSenderAddress)),
            440 => Some(EventType::Smtp(SmtpEvent::IprevFail)),
            441 => Some(EventType::Smtp(SmtpEvent::IprevPass)),
            442 => Some(EventType::Smtp(SmtpEvent::LhloExpected)),
            443 => Some(EventType::Smtp(SmtpEvent::LoopDetected)),
            444 => Some(EventType::Smtp(SmtpEvent::MailFrom)),
            445 => Some(EventType::Smtp(SmtpEvent::MailFromMissing)),
            446 => Some(EventType::Smtp(SmtpEvent::MailFromRewritten)),
            447 => Some(EventType::Smtp(SmtpEvent::MailFromUnauthenticated)),
            448 => Some(EventType::Smtp(SmtpEvent::MailFromUnauthorized)),
            449 => Some(EventType::Smtp(SmtpEvent::MailboxDoesNotExist)),
            450 => Some(EventType::Smtp(SmtpEvent::MessageParseFailed)),
            451 => Some(EventType::Smtp(SmtpEvent::MessageTooLarge)),
            452 => Some(EventType::Smtp(SmtpEvent::MissingAuthDirectory)),
            453 => Some(EventType::Smtp(SmtpEvent::MissingLocalHostname)),
            454 => Some(EventType::Smtp(SmtpEvent::MtPriorityDisabled)),
            455 => Some(EventType::Smtp(SmtpEvent::MtPriorityInvalid)),
            456 => Some(EventType::Smtp(SmtpEvent::MultipleMailFrom)),
            457 => Some(EventType::Smtp(SmtpEvent::Noop)),
            458 => Some(EventType::Smtp(SmtpEvent::PipeError)),
            459 => Some(EventType::Smtp(SmtpEvent::PipeSuccess)),
            460 => Some(EventType::Smtp(SmtpEvent::Quit)),
            461 => Some(EventType::Smtp(SmtpEvent::RateLimitExceeded)),
            462 => Some(EventType::Smtp(SmtpEvent::RawInput)),
            463 => Some(EventType::Smtp(SmtpEvent::RawOutput)),
            464 => Some(EventType::Smtp(SmtpEvent::RcptTo)),
            465 => Some(EventType::Smtp(SmtpEvent::RcptToDuplicate)),
            466 => Some(EventType::Smtp(SmtpEvent::RcptToMissing)),
            467 => Some(EventType::Smtp(SmtpEvent::RcptToRewritten)),
            468 => Some(EventType::Smtp(SmtpEvent::RelayNotAllowed)),
            469 => Some(EventType::Smtp(SmtpEvent::RemoteIdNotFound)),
            470 => Some(EventType::Smtp(SmtpEvent::RequestTooLarge)),
            471 => Some(EventType::Smtp(SmtpEvent::RequireTlsDisabled)),
            472 => Some(EventType::Smtp(SmtpEvent::Rset)),
            473 => Some(EventType::Smtp(SmtpEvent::SpfEhloFail)),
            474 => Some(EventType::Smtp(SmtpEvent::SpfEhloPass)),
            475 => Some(EventType::Smtp(SmtpEvent::SpfFromFail)),
            476 => Some(EventType::Smtp(SmtpEvent::SpfFromPass)),
            477 => Some(EventType::Smtp(SmtpEvent::StartTls)),
            478 => Some(EventType::Smtp(SmtpEvent::StartTlsAlready)),
            479 => Some(EventType::Smtp(SmtpEvent::StartTlsUnavailable)),
            480 => Some(EventType::Smtp(SmtpEvent::SyntaxError)),
            481 => Some(EventType::Smtp(SmtpEvent::TimeLimitExceeded)),
            482 => Some(EventType::Smtp(SmtpEvent::TooManyInvalidRcpt)),
            483 => Some(EventType::Smtp(SmtpEvent::TooManyMessages)),
            484 => Some(EventType::Smtp(SmtpEvent::TooManyRecipients)),
            485 => Some(EventType::Smtp(SmtpEvent::TransferLimitExceeded)),
            486 => Some(EventType::Smtp(SmtpEvent::UnsupportedParameter)),
            487 => Some(EventType::Smtp(SmtpEvent::Vrfy)),
            488 => Some(EventType::Smtp(SmtpEvent::VrfyDisabled)),
            489 => Some(EventType::Smtp(SmtpEvent::VrfyNotFound)),
            490 => Some(EventType::Spam(SpamEvent::Classify)),
            491 => Some(EventType::Spam(SpamEvent::ClassifyError)),
            492 => Some(EventType::Spam(SpamEvent::ListUpdated)),
            493 => Some(EventType::Spam(SpamEvent::NotEnoughTrainingData)),
            494 => Some(EventType::Spam(SpamEvent::PyzorError)),
            495 => Some(EventType::Spam(SpamEvent::Train)),
            496 => Some(EventType::Spam(SpamEvent::TrainBalance)),
            497 => Some(EventType::Spam(SpamEvent::TrainError)),
            498 => Some(EventType::Spf(SpfEvent::Fail)),
            499 => Some(EventType::Spf(SpfEvent::Neutral)),
            500 => Some(EventType::Spf(SpfEvent::None)),
            501 => Some(EventType::Spf(SpfEvent::Pass)),
            502 => Some(EventType::Spf(SpfEvent::PermError)),
            503 => Some(EventType::Spf(SpfEvent::SoftFail)),
            504 => Some(EventType::Spf(SpfEvent::TempError)),
            505 => Some(EventType::Store(StoreEvent::AssertValueFailed)),
            506 => Some(EventType::Store(StoreEvent::BlobDelete)),
            507 => Some(EventType::Store(StoreEvent::BlobMissingMarker)),
            508 => Some(EventType::Store(StoreEvent::BlobRead)),
            509 => Some(EventType::Store(StoreEvent::BlobWrite)),
            510 => Some(EventType::Store(StoreEvent::CryptoError)),
            511 => Some(EventType::Store(StoreEvent::DataCorruption)),
            512 => Some(EventType::Store(StoreEvent::DataIterate)),
            513 => Some(EventType::Store(StoreEvent::DataWrite)),
            514 => Some(EventType::Store(StoreEvent::DecompressError)),
            515 => Some(EventType::Store(StoreEvent::DeserializeError)),
            516 => Some(EventType::Store(StoreEvent::ElasticsearchError)),
            517 => Some(EventType::Store(StoreEvent::FilesystemError)),
            518 => Some(EventType::Store(StoreEvent::FoundationdbError)),
            519 => Some(EventType::Store(StoreEvent::LdapBind)),
            520 => Some(EventType::Store(StoreEvent::LdapError)),
            521 => Some(EventType::Store(StoreEvent::LdapQuery)),
            522 => Some(EventType::Store(StoreEvent::MysqlError)),
            523 => Some(EventType::Store(StoreEvent::NotConfigured)),
            524 => Some(EventType::Store(StoreEvent::NotFound)),
            525 => Some(EventType::Store(StoreEvent::NotSupported)),
            526 => Some(EventType::Store(StoreEvent::PoolError)),
            527 => Some(EventType::Store(StoreEvent::PostgresqlError)),
            528 => Some(EventType::Store(StoreEvent::RedisError)),
            529 => Some(EventType::Store(StoreEvent::RocksdbError)),
            530 => Some(EventType::Store(StoreEvent::S3Error)),
            531 => Some(EventType::Store(StoreEvent::SqlQuery)),
            532 => Some(EventType::Store(StoreEvent::SqliteError)),
            533 => Some(EventType::Store(StoreEvent::UnexpectedError)),
            534 => Some(EventType::Telemetry(TelemetryEvent::JournalError)),
            535 => Some(EventType::Telemetry(TelemetryEvent::LogError)),
            536 => Some(EventType::Telemetry(TelemetryEvent::OtelExporterError)),
            537 => Some(EventType::Telemetry(
                TelemetryEvent::OtelMetricsExporterError,
            )),
            538 => Some(EventType::Telemetry(
                TelemetryEvent::PrometheusExporterError,
            )),
            539 => Some(EventType::Telemetry(TelemetryEvent::WebhookError)),
            540 => Some(EventType::TlsRpt(TlsRptEvent::RecordFetch)),
            541 => Some(EventType::TlsRpt(TlsRptEvent::RecordFetchError)),
            542 => Some(EventType::Tls(TlsEvent::CertificateNotFound)),
            543 => Some(EventType::Tls(TlsEvent::Handshake)),
            544 => Some(EventType::Tls(TlsEvent::HandshakeError)),
            545 => Some(EventType::Tls(TlsEvent::MultipleCertificatesAvailable)),
            546 => Some(EventType::Tls(TlsEvent::NoCertificatesAvailable)),
            547 => Some(EventType::Tls(TlsEvent::NotConfigured)),
<<<<<<< HEAD
            548 => Some(EventType::Store(StoreEvent::TikvError)),
=======
            548 => Some(EventType::Telemetry(TelemetryEvent::Alert)),
            549 => Some(EventType::Security(SecurityEvent::BruteForceBan)),
            550 => Some(EventType::Security(SecurityEvent::LoiterBan)),
            551 => Some(EventType::Smtp(SmtpEvent::MailFromNotAllowed)),
>>>>>>> 36fd5797
            _ => None,
        }
    }
}

impl Key {
    fn code(&self) -> u64 {
        match self {
            Key::AccountName => 0,
            Key::AccountId => 1,
            Key::BlobId => 2,
            Key::CausedBy => 3,
            Key::ChangeId => 4,
            Key::Code => 5,
            Key::Collection => 6,
            Key::Contents => 7,
            Key::Details => 8,
            Key::DkimFail => 9,
            Key::DkimNone => 10,
            Key::DkimPass => 11,
            Key::DmarcNone => 12,
            Key::DmarcPass => 13,
            Key::DmarcQuarantine => 14,
            Key::DmarcReject => 15,
            Key::DocumentId => 16,
            Key::Domain => 17,
            Key::Due => 18,
            Key::Elapsed => 19,
            Key::Expires => 20,
            Key::From => 21,
            Key::Hostname => 22,
            Key::Id => 23,
            Key::Key => 24,
            Key::Limit => 25,
            Key::ListenerId => 26,
            Key::LocalIp => 27,
            Key::LocalPort => 28,
            Key::MailboxName => 29,
            Key::MailboxId => 30,
            Key::MessageId => 31,
            Key::NextDsn => 32,
            Key::NextRetry => 33,
            Key::Path => 34,
            Key::Policy => 35,
            Key::QueueId => 36,
            Key::RangeFrom => 37,
            Key::RangeTo => 38,
            Key::Reason => 39,
            Key::RemoteIp => 40,
            Key::RemotePort => 41,
            Key::ReportId => 42,
            Key::Result => 43,
            Key::Size => 44,
            Key::Source => 45,
            Key::SpanId => 46,
            Key::SpfFail => 47,
            Key::SpfNone => 48,
            Key::SpfPass => 49,
            Key::Strict => 50,
            Key::Tls => 51,
            Key::To => 52,
            Key::Total => 53,
            Key::TotalFailures => 54,
            Key::TotalSuccesses => 55,
            Key::Type => 56,
            Key::Uid => 57,
            Key::UidNext => 58,
            Key::UidValidity => 59,
            Key::Url => 60,
            Key::ValidFrom => 61,
            Key::ValidTo => 62,
            Key::Value => 63,
            Key::Version => 64,
        }
    }

    fn from_code(code: u64) -> Option<Self> {
        match code {
            0 => Some(Key::AccountName),
            1 => Some(Key::AccountId),
            2 => Some(Key::BlobId),
            3 => Some(Key::CausedBy),
            4 => Some(Key::ChangeId),
            5 => Some(Key::Code),
            6 => Some(Key::Collection),
            7 => Some(Key::Contents),
            8 => Some(Key::Details),
            9 => Some(Key::DkimFail),
            10 => Some(Key::DkimNone),
            11 => Some(Key::DkimPass),
            12 => Some(Key::DmarcNone),
            13 => Some(Key::DmarcPass),
            14 => Some(Key::DmarcQuarantine),
            15 => Some(Key::DmarcReject),
            16 => Some(Key::DocumentId),
            17 => Some(Key::Domain),
            18 => Some(Key::Due),
            19 => Some(Key::Elapsed),
            20 => Some(Key::Expires),
            21 => Some(Key::From),
            22 => Some(Key::Hostname),
            23 => Some(Key::Id),
            24 => Some(Key::Key),
            25 => Some(Key::Limit),
            26 => Some(Key::ListenerId),
            27 => Some(Key::LocalIp),
            28 => Some(Key::LocalPort),
            29 => Some(Key::MailboxName),
            30 => Some(Key::MailboxId),
            31 => Some(Key::MessageId),
            32 => Some(Key::NextDsn),
            33 => Some(Key::NextRetry),
            34 => Some(Key::Path),
            35 => Some(Key::Policy),
            36 => Some(Key::QueueId),
            37 => Some(Key::RangeFrom),
            38 => Some(Key::RangeTo),
            39 => Some(Key::Reason),
            40 => Some(Key::RemoteIp),
            41 => Some(Key::RemotePort),
            42 => Some(Key::ReportId),
            43 => Some(Key::Result),
            44 => Some(Key::Size),
            45 => Some(Key::Source),
            46 => Some(Key::SpanId),
            47 => Some(Key::SpfFail),
            48 => Some(Key::SpfNone),
            49 => Some(Key::SpfPass),
            50 => Some(Key::Strict),
            51 => Some(Key::Tls),
            52 => Some(Key::To),
            53 => Some(Key::Total),
            54 => Some(Key::TotalFailures),
            55 => Some(Key::TotalSuccesses),
            56 => Some(Key::Type),
            57 => Some(Key::Uid),
            58 => Some(Key::UidNext),
            59 => Some(Key::UidValidity),
            60 => Some(Key::Url),
            61 => Some(Key::ValidFrom),
            62 => Some(Key::ValidTo),
            63 => Some(Key::Value),
            64 => Some(Key::Version),
            _ => None,
        }
    }
}<|MERGE_RESOLUTION|>--- conflicted
+++ resolved
@@ -854,14 +854,11 @@
             EventType::Tls(TlsEvent::MultipleCertificatesAvailable) => 545,
             EventType::Tls(TlsEvent::NoCertificatesAvailable) => 546,
             EventType::Tls(TlsEvent::NotConfigured) => 547,
-<<<<<<< HEAD
-            EventType::Store(StoreEvent::TikvError) => 548,
-=======
             EventType::Telemetry(TelemetryEvent::Alert) => 548,
             EventType::Security(SecurityEvent::BruteForceBan) => 549,
             EventType::Security(SecurityEvent::LoiterBan) => 550,
             EventType::Smtp(SmtpEvent::MailFromNotAllowed) => 551,
->>>>>>> 36fd5797
+            EventType::Store(StoreEvent::TikvError) => 552,
         }
     }
 
@@ -1455,14 +1452,11 @@
             545 => Some(EventType::Tls(TlsEvent::MultipleCertificatesAvailable)),
             546 => Some(EventType::Tls(TlsEvent::NoCertificatesAvailable)),
             547 => Some(EventType::Tls(TlsEvent::NotConfigured)),
-<<<<<<< HEAD
-            548 => Some(EventType::Store(StoreEvent::TikvError)),
-=======
             548 => Some(EventType::Telemetry(TelemetryEvent::Alert)),
             549 => Some(EventType::Security(SecurityEvent::BruteForceBan)),
             550 => Some(EventType::Security(SecurityEvent::LoiterBan)),
             551 => Some(EventType::Smtp(SmtpEvent::MailFromNotAllowed)),
->>>>>>> 36fd5797
+            552 => Some(EventType::Store(StoreEvent::TikvError)),
             _ => None,
         }
     }
