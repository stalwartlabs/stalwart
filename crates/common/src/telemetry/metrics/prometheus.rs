/*
 * SPDX-FileCopyrightText: 2020 Stalwart Labs Ltd <hello@stalw.art>
 *
 * SPDX-License-Identifier: AGPL-3.0-only OR LicenseRef-SEL
 */

use prometheus::{
    proto::{Bucket, Counter, Gauge, Histogram, Metric, MetricFamily, MetricType},
    TextEncoder,
};
use trc::{atomics::histogram::AtomicHistogram, Collector};

use crate::Core;

impl Core {
    pub async fn export_prometheus_metrics(&self) -> trc::Result<String> {
        let mut metrics = Vec::new();

        #[cfg(feature = "enterprise")]
        let is_enterprise = self.is_enterprise_edition();

        #[cfg(not(feature = "enterprise"))]
        let is_enterprise = false;

        // Add counters
        for counter in Collector::collect_counters(is_enterprise) {
            let mut metric = MetricFamily::default();
<<<<<<< HEAD
            metric.set_name(metric_name(counter.id()));
            metric.set_help(counter.description().into());
            metric.set_field_type(MetricType::COUNTER);
            metric.set_metric(vec![new_counter(counter.get())].into()); // TODO: Added into() to compile. Needed?
            metrics.push(metric);
        }

        // Add event counters
        for counter in Collector::collect_event_counters(is_enterprise) {
            let mut metric = MetricFamily::default();
            metric.set_name(metric_name(counter.id()));
            metric.set_help(counter.description().into());
=======
            metric.set_name(metric_name(counter.id().name()));
            metric.set_help(counter.id().description().into());
>>>>>>> 18a24f72
            metric.set_field_type(MetricType::COUNTER);
            metric.set_metric(vec![new_counter(counter.value())].into()); // TODO: Added into() to compile. Needed?
            metrics.push(metric);
        }

        // Add gauges
        for gauge in Collector::collect_gauges(is_enterprise) {
            let mut metric = MetricFamily::default();
            metric.set_name(metric_name(gauge.id().name()));
            metric.set_help(gauge.id().description().into());
            metric.set_field_type(MetricType::GAUGE);
            metric.set_metric(vec![new_gauge(gauge.get())].into()); // TODO: Added into() to compile. Needed?
            metrics.push(metric);
        }

        // Add histograms
        for histogram in Collector::collect_histograms(is_enterprise) {
            let mut metric = MetricFamily::default();
            metric.set_name(metric_name(histogram.id().name()));
            metric.set_help(histogram.id().description().into());
            metric.set_field_type(MetricType::HISTOGRAM);
            metric.set_metric(vec![new_histogram(histogram)].into()); // TODO: Added into() to compile. Needed?
            metrics.push(metric);
        }

        TextEncoder::new().encode_to_string(&metrics).map_err(|e| {
            trc::EventType::Telemetry(trc::TelemetryEvent::OtelExporterError).reason(e)
        })
    }
}

fn metric_name(id: impl AsRef<str>) -> String {
    let id = id.as_ref();
    let mut name = String::with_capacity(id.len());
    for c in id.chars() {
        if c.is_ascii_alphanumeric() {
            name.push(c);
        } else {
            name.push('_');
        }
    }
    name
}

fn new_counter(value: u64) -> Metric {
    let mut m = Metric::default();
    let mut counter = Counter::default();
    counter.set_value(value as f64);
    m.set_counter(counter);
    m
}

fn new_gauge(value: u64) -> Metric {
    let mut m = Metric::default();
    let mut gauge = Gauge::default();
    gauge.set_value(value as f64);
    m.set_gauge(gauge);
    m
}

fn new_histogram(histogram: &AtomicHistogram<12>) -> Metric {
    let mut m = Metric::default();
    let mut h = Histogram::default();
    h.set_sample_count(histogram.count());
    h.set_sample_sum(histogram.sum() as f64);
    h.set_bucket(
        histogram
            .buckets_iter()
            .into_iter()
            .zip(histogram.upper_bounds_iter())
            .map(|(count, upper_bound)| {
                let mut b = Bucket::default();
                b.set_cumulative_count(count);
                b.set_upper_bound(if upper_bound != u64::MAX {
                    upper_bound as f64
                } else {
                    f64::INFINITY
                });
                b
            })
            .collect(),
    );
    m.set_histogram(h);
    m
}<|MERGE_RESOLUTION|>--- conflicted
+++ resolved
@@ -25,25 +25,10 @@
         // Add counters
         for counter in Collector::collect_counters(is_enterprise) {
             let mut metric = MetricFamily::default();
-<<<<<<< HEAD
-            metric.set_name(metric_name(counter.id()));
-            metric.set_help(counter.description().into());
-            metric.set_field_type(MetricType::COUNTER);
-            metric.set_metric(vec![new_counter(counter.get())].into()); // TODO: Added into() to compile. Needed?
-            metrics.push(metric);
-        }
-
-        // Add event counters
-        for counter in Collector::collect_event_counters(is_enterprise) {
-            let mut metric = MetricFamily::default();
-            metric.set_name(metric_name(counter.id()));
-            metric.set_help(counter.description().into());
-=======
             metric.set_name(metric_name(counter.id().name()));
             metric.set_help(counter.id().description().into());
->>>>>>> 18a24f72
             metric.set_field_type(MetricType::COUNTER);
-            metric.set_metric(vec![new_counter(counter.value())].into()); // TODO: Added into() to compile. Needed?
+            metric.set_metric(vec![new_counter(counter.value())]);
             metrics.push(metric);
         }
 
@@ -53,7 +38,7 @@
             metric.set_name(metric_name(gauge.id().name()));
             metric.set_help(gauge.id().description().into());
             metric.set_field_type(MetricType::GAUGE);
-            metric.set_metric(vec![new_gauge(gauge.get())].into()); // TODO: Added into() to compile. Needed?
+            metric.set_metric(vec![new_gauge(gauge.get())]);
             metrics.push(metric);
         }
 
@@ -63,7 +48,7 @@
             metric.set_name(metric_name(histogram.id().name()));
             metric.set_help(histogram.id().description().into());
             metric.set_field_type(MetricType::HISTOGRAM);
-            metric.set_metric(vec![new_histogram(histogram)].into()); // TODO: Added into() to compile. Needed?
+            metric.set_metric(vec![new_histogram(histogram)]);
             metrics.push(metric);
         }
 
