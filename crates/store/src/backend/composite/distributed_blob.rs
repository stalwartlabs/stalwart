--- conflicted
+++ resolved
@@ -71,15 +71,12 @@
                     Store::MySQL(store) => store.get_blob(key, read_range).await,
                     #[cfg(feature = "rocks")]
                     Store::RocksDb(store) => store.get_blob(key, read_range).await,
-<<<<<<< HEAD
                     #[cfg(feature = "tikv")]
                     Store::TiKV(store) => store.get_blob(key, read_range).await,
-=======
                     #[cfg(all(
                         feature = "enterprise",
                         any(feature = "postgres", feature = "mysql")
                     ))]
->>>>>>> bd4129e1
                     Store::SQLReadReplica(store) => store.get_blob(key, read_range).await,
                     Store::None => Err(trc::StoreEvent::NotConfigured.into()),
                 },
@@ -106,15 +103,12 @@
                     Store::MySQL(store) => store.put_blob(key, data).await,
                     #[cfg(feature = "rocks")]
                     Store::RocksDb(store) => store.put_blob(key, data).await,
-<<<<<<< HEAD
                     #[cfg(feature = "tikv")]
                     Store::TiKV(store) => store.put_blob(key, data).await,
-=======
                     #[cfg(all(
                         feature = "enterprise",
                         any(feature = "postgres", feature = "mysql")
                     ))]
->>>>>>> bd4129e1
                     Store::SQLReadReplica(store) => store.put_blob(key, data).await,
                     Store::None => Err(trc::StoreEvent::NotConfigured.into()),
                 },
@@ -141,15 +135,12 @@
                     Store::MySQL(store) => store.delete_blob(key).await,
                     #[cfg(feature = "rocks")]
                     Store::RocksDb(store) => store.delete_blob(key).await,
-<<<<<<< HEAD
                     #[cfg(feature = "tikv")]
                     Store::TiKV(store) => store.delete_blob(key).await,
-=======
                     #[cfg(all(
                         feature = "enterprise",
                         any(feature = "postgres", feature = "mysql")
                     ))]
->>>>>>> bd4129e1
                     Store::SQLReadReplica(store) => store.delete_blob(key).await,
                     Store::None => Err(trc::StoreEvent::NotConfigured.into()),
                 },
