--- conflicted
+++ resolved
@@ -171,11 +171,8 @@
             "sn" => Language::Shona,
             "ak" => Language::Akan,
             "ca" => Language::Catalan,
-<<<<<<< HEAD
             "el" => Language::Greek,
-=======
             "sv" => Language::Swedish,
->>>>>>> 8567cd8a
         )
         .copied()
     }
