--- conflicted
+++ resolved
@@ -11,11 +11,8 @@
   nl: Melding
   da: Notifikation
   ca: Notificació
-<<<<<<< HEAD
   el: Ειδοποίηση
-=======
   sv: Notifikation
->>>>>>> 8567cd8a
 
 calendar.alarm_header:
   en: You have an upcoming event
@@ -27,11 +24,8 @@
   nl: U heeft een aankomende gebeurtenis
   da: Du har en kommende begivenhed
   ca: Tens un esdeveniment d'aquí poc
-<<<<<<< HEAD
   el: Έχετε μία επερχόμενη εκδήλωση
-=======
   sv: Du har en kommande händelse
->>>>>>> 8567cd8a
 
 calendar.alarm_footer:
   en: You are receiving this email because you have enabled calendar notifications. To stop receiving these emails, login to the self-service portal and disable event notifications.
@@ -43,11 +37,8 @@
   nl: U ontvangt deze e-mail omdat u kalendernotificaties heeft ingeschakeld. Om deze e-mails niet meer te ontvangen, logt u in op de selfservice-portal en schakelt u gebeurtenismeldingen uit.
   da: Du modtager denne e-mail, fordi du har aktiveret kalendernotifikationer. Du kan deaktivere notifikationer i selvbetjeningsportalen.
   ca: Estàs revent aquest correu perquè tens habilitada les notificacions del calendari. Per no rebre més aquests correus, identificat al portal d'autoservei i desactiva les notificacions d'esdeveniments.
-<<<<<<< HEAD
   el: Λαμβάνεται αυτό το e-mail γιατί έχετε ένεργοποιήσει τις ειδοποιήσεις ημερολογίου. Για διακοπή της λήψης τους, μπείτε στη πύλη αυτοεξυπηρέτησης και απενεργοποιείστε τις ειδοποιήσεις εκδηλώσεων.
-=======
   sv: Du får det här mejlet för att du har slagit på kalendernotifikationer. För att sluta få dessa mejl, stäng av inställningen i självbetjäningsportalen.
->>>>>>> 8567cd8a
 
 calendar.alarm_open:
   en: View Event
@@ -59,11 +50,8 @@
   nl: Gebeurtenis Bekijken
   da: Vis begivenhed
   ca: Veure esdeveniment
-<<<<<<< HEAD
   el: Προβολή Εκδήλωσης
-=======
   sv: Visa händelse
->>>>>>> 8567cd8a
 
 calendar.organizer:
   en: Organizer
@@ -75,11 +63,8 @@
   nl: Organisator
   da: Arrangør
   ca: Organitzador
-<<<<<<< HEAD
   el: Διοργανωτής
-=======
   sv: Arrangör
->>>>>>> 8567cd8a
 
 calendar.attendees:
   en: Guests
@@ -91,11 +76,8 @@
   nl: Gasten
   da: Gæster
   ca: Invitats
-<<<<<<< HEAD
   el: Συμμετέχωντες
-=======
   sv: Gäster
->>>>>>> 8567cd8a
 
 calendar.start:
   en: Start
@@ -107,11 +89,8 @@
   nl: Begin
   da: Start
   ca: Inici
-<<<<<<< HEAD
   el: Έναρξη
-=======
   sv: Start
->>>>>>> 8567cd8a
 
 calendar.end:
   en: End
@@ -123,11 +102,8 @@
   nl: Einde
   da: Slut
   ca: Fi
-<<<<<<< HEAD
   en: Λήξη
-=======
   sv: Slut
->>>>>>> 8567cd8a
 
 calendar.location:
   en: Location
@@ -139,11 +115,8 @@
   nl: Locatie
   da: Lokation
   ca: Lloc
-<<<<<<< HEAD
   el: Τοποθεσία
-=======
   sv: Plats
->>>>>>> 8567cd8a
 
 calendar.date_template:
   # English: "Sun May 25, 2025 9am"
@@ -164,13 +137,10 @@
   da: "%a %-d. %b %Y kl. %-H"
   # Catalan: "diu 25 mai 2025 9h" (day month year hour)
   ca: "%a %-d %b %Y %-Hh"
-<<<<<<< HEAD
   # Greek: "Κυρ 25 Μαϊ 2025 9πμ" (day month year hour)
   el: "%a %-d %b %Y %-H η ώρα"
-=======
   # Svenska: "sön 25 maj 2025 kl. 9" (weekday date month year hour)
   sv: "%a %-d %b %Y kl. %-H"
->>>>>>> 8567cd8a
 
 calendar.date_template_long:
   # English: "Sunday May 25, 2025 9am"
@@ -191,14 +161,11 @@
   da: "%A %-d. %B %Y kl. %-H"
   # Catalan: "diumenge 25 maig 2025 9h" (day month year hour)
   ca: "%A %-d %B %Y %-Hh"
-<<<<<<< HEAD
   # Greek: "Κυριακή 25 Μαΐου 2025 9πμ" (day month year hour)
   el: "%A %-d %B %Y %-H η ώρα"
   
-=======
   # Svenska: "söndag 25 maj 2025 kl. 9" (weekday date month year hour)
   sv: "%A %-d. %B %Y kl. %-H"
->>>>>>> 8567cd8a
 
 calendar.invitation:
   en: Invitation
@@ -210,11 +177,8 @@
   nl: Uitnodiging
   da: Invitation
   ca: Invitació
-<<<<<<< HEAD
   el: Πρόσκληση
-=======
   sv: Inbjudan
->>>>>>> 8567cd8a
 
 calendar.updated_invitation:
   en: Updated invitation
@@ -226,11 +190,8 @@
   nl: Bijgewerkte uitnodiging
   da: Opdateret invitation
   ca: Invitació actualitzada
-<<<<<<< HEAD
   el: Ενημερωμένη πρόσκληση
-=======
   sv: Uppdaterad inbjudan
->>>>>>> 8567cd8a
 
 calendar.event_updated:
   en: This event has been updated
@@ -242,11 +203,8 @@
   nl: Dit evenement is bijgewerkt
   da: Denne begivenhed er blevet opdateret
   ca: Aquest esdeveniment s'ha actualitzat
-<<<<<<< HEAD
   el: Αυτή η εκδήλωση ενημερώθηκε
-=======
   sv: Den här händelsen har blivit uppdaterad
->>>>>>> 8567cd8a
 
 calendar.cancelled:
   en: Cancelled
@@ -257,13 +215,10 @@
   pt: Cancelado
   nl: Geannuleerd
   da: Aflyst
-<<<<<<< HEAD
   ca: Cancel·lat 
   el: Ακυρώθηκε
-=======
   ca: Cancel·lat
   sv: Inställd
->>>>>>> 8567cd8a
 
 calendar.event_cancelled:
   en: This event has been canceled
@@ -275,11 +230,8 @@
   nl: Dit evenement is geannuleerd
   da: Denne begivenhed er blevet aflyst
   ca: Aquest esdeveniment s'ha cancel·lat
-<<<<<<< HEAD
   el: Αυτή η εκδήλωση ακυρώθηκε
-=======
   sv: Den här händelsen har blivit inställd
->>>>>>> 8567cd8a
 
 calendar.accepted:
   en: Accepted
@@ -291,11 +243,8 @@
   nl: Geaccepteerd
   da: Accepteret
   ca: Acceptat
-<<<<<<< HEAD
   el: Αποδοχή
-=======
   sv: Accepterat
->>>>>>> 8567cd8a
 
 calendar.participant_accepted:
   en: Participant $name accepted the invitation
@@ -307,11 +256,8 @@
   nl: Deelnemer $name heeft de uitnodiging geaccepteerd
   da: Deltager $name accepterede invitationen
   ca: El participatn $name a acceptat la invitació
-<<<<<<< HEAD
   el: Το συμμετέχων πρόσωπο $name αποδέχτηκε τη πρόσκληση
-=======
   sv: Deltagaren $name har tackat ja till inbjudan
->>>>>>> 8567cd8a
 
 calendar.declined:
   en: Declined
@@ -323,11 +269,8 @@
   nl: Afgewezen
   da: Afvist
   ca: Rebutjat
-<<<<<<< HEAD
   el: Απορρίφθηκε
-=======
   sv: Avböjt
->>>>>>> 8567cd8a
 
 calendar.participant_declined:
   en: Participant $name declined the invitation
@@ -339,11 +282,8 @@
   nl: Deelnemer $name heeft de uitnodiging afgewezen
   da: Deltager $name afslog invitationen
   ca: El participatn $name ha rebutjat la invitació
-<<<<<<< HEAD
   el: Το συμμετέχων πρόσωπο $name απέρριψε τη πρόσκληση
-=======
   sv: Deltagaren $name har tackat nej till inbjudan
->>>>>>> 8567cd8a
 
 calendar.tentative:
   en: Tentative
@@ -355,11 +295,8 @@
   nl: Voorlopig
   da: Foreløbig
   ca: Provisional
-<<<<<<< HEAD
   el: Μη δεσμευτικά
-=======
   sv: Möjligen
->>>>>>> 8567cd8a
 
 calendar.participant_tentative:
   en: Participant $name tentatively accepted the invitation
@@ -371,11 +308,8 @@
   nl: Deelnemer $name heeft de uitnodiging voorlopig geaccepteerd
   da: Deltager $name accepterede foreløbigt invitationen
   ca: El participan $name accepta provisionalment la invitació a l'esdeveniment
-<<<<<<< HEAD
   el: Το συμμετέχων πρόσωπο $name αποδέχτηκε μη δεσμευτικά τη πρόσκληση
-=======
   sv: Deltagaren $name har preliminärt tackat ja till inbjudan
->>>>>>> 8567cd8a
 
 calendar.delegated:
   en: Delegated
@@ -387,11 +321,8 @@
   nl: Gedelegeerd
   da: Delegeret
   ca: Delegat
-<<<<<<< HEAD
   el: Ανατέθηκε
-=======
   sv: Delegerat
->>>>>>> 8567cd8a
 
 calendar.participant_delegated:
   en: Participant $name delegated the invitation
@@ -403,11 +334,8 @@
   nl: Deelnemer $name heeft de uitnodiging gedelegeerd
   da: Deltager $name delegerede invitationen
   ca: El participant $name ha delegat la invitació
-<<<<<<< HEAD
   el: Το συμμετέχων πρόσωπο $name ανέθεσε τη πρόσκληση
-=======
   sv: Deltagaren $name delegerade inbjudan
->>>>>>> 8567cd8a
 
 calendar.reply:
   en: Reply
@@ -419,11 +347,8 @@
   nl: Antwoord
   da: Svar
   ca: Resposta
-<<<<<<< HEAD
   el: Απάντηση
-=======
   sv: Svar
->>>>>>> 8567cd8a
 
 calendar.participant_reply:
   en: Participant $name replied to the invitation
@@ -435,11 +360,8 @@
   nl: Deelnemer $name heeft gereageerd op de uitnodiging
   da: Deltager $name svarede på invitationen
   ca: El participant $name ha respost a la invitació
-<<<<<<< HEAD
   el: Το συμμετέχων πρόσωπο $name απάντησε στη πρόσκληση
-=======
   sv: Deltagaren $name har svarat på inbjudan
->>>>>>> 8567cd8a
 
 calendar.summary:
   en: Summary
@@ -451,11 +373,8 @@
   nl: Samenvatting
   da: Resumé
   ca: Resum
-<<<<<<< HEAD
   el: Περίληψη
-=======
   sv: Sammanfattning
->>>>>>> 8567cd8a
 
 calendar.description:
   en: Description
@@ -467,11 +386,8 @@
   nl: Beschrijving
   da: Beskrivelse
   ca: Descripció
-<<<<<<< HEAD
   el: Περιγραφή
-=======
   sv: Beskrivning
->>>>>>> 8567cd8a
 
 calendar.when:
   en: When
@@ -483,11 +399,8 @@
   nl: Wanneer
   da: Hvornår
   ca: Quan
-<<<<<<< HEAD
   el: Πότε
-=======
   sv: När
->>>>>>> 8567cd8a
 
 calendar.changed:
   en: Changed
@@ -499,11 +412,8 @@
   nl: Gewijzigd
   da: Ændret
   ca: Canviat
-<<<<<<< HEAD
   el: Μεταβλήθηκε
-=======
   sv: Ändrat
->>>>>>> 8567cd8a
 
 calendar.reply_as:
   en: Reply as $name for this event series
@@ -515,11 +425,8 @@
   nl: Antwoord als $name voor deze evenementenreeks
   da: Svar som $name for denne begivenhedsserie
   ca: Respondre com a $name per aquesta serie d'esdeveniments
-<<<<<<< HEAD
   el: Απάντηση ως $name για αυτή τη σειρά εκδηλώσεων
-=======
   sv: Svara som $name på den här inbjudan
->>>>>>> 8567cd8a
 
 calendar.yes:
   en: Yes
@@ -531,11 +438,8 @@
   nl: Ja
   da: Ja
   ca: Sí
-<<<<<<< HEAD
   el: Ναι
-=======
   sv: Ja
->>>>>>> 8567cd8a
 
 calendar.no:
   en: No
@@ -547,11 +451,8 @@
   nl: Nee
   da: Nej
   ca: No
-<<<<<<< HEAD
   el: Όχι
-=======
   sv: Nej
->>>>>>> 8567cd8a
 
 calendar.maybe:
   en: Maybe
@@ -563,11 +464,8 @@
   nl: Misschien
   da: Måske
   ca: Potser
-<<<<<<< HEAD
   el: Ίσως
-=======
   sv: Kanske
->>>>>>> 8567cd8a
 
 calendar.imip_footer_1:
   en: You're receiving this e-mail as you're listed as a participant for this event.
@@ -579,11 +477,8 @@
   nl: U ontvangt deze e-mail omdat u staat vermeld als deelnemer aan dit evenement.
   da: Du modtager denne e-mail, fordi du er opført som deltager i denne begivenhed.
   ca: Reps aquest correu electrònic perquè ets registrat com a participant d'aquest esdeveniment.
-<<<<<<< HEAD
   el: Λαμβάνετε αυτό το e-mail καθώς είστε στη λίστα συμμετεχόντων αυτής της εκδήλωσης.
-=======
   sv: Du får det här mejlet för att du är uppskriven som deltagare i den här händelsen
->>>>>>> 8567cd8a
 
 calendar.imip_footer_2:
   en: Forwarding this e-mail could allow any recipient to reply to the organizer, join the guest list, extend the invitation to others, or alter your RSVP.
@@ -595,11 +490,8 @@
   nl: Het doorsturen van deze e-mail kan elke ontvanger in staat stellen om te reageren op de organisator, deel te nemen aan de gastenlijst, de uitnodiging uit te breiden naar anderen, of uw RSVP te wijzigen.
   da: Videresendelse af denne e-mail kan give andre mulighed for at svare arrangøren, tilslutte sig gæstelisten, videreformidle invitationen eller ændre din tilmelding.
   ca: Reenviar aquest correu electrònic podria fer que qualsevol destinatari respongues a l'organitzador, afegir-se a la llista de convidats, estengui la invitació a d'altres o modificar la teva confirmació d'assistència.
-<<<<<<< HEAD
   el: Προωθόντας αυτό το e-mail μπορεί να επιτρέψει σε οποιοδήποτε παραλήπτη να απαντήση στον οργανωτή, να μπει στη λίστα επισκεπτών, να επεκτείνει τη πρόσκληση σε άλλους ή να αλλάξει την παρουσία σας.
-=======
   sv: Att vidarebefordra det här mejlet kan göra det möjligt för vilken mottagare som helst att skicka svar till arrangören, lägga till sig själv på gästlistan, skicka inbjudan vidare till andra, samt ändra ditt svar.
->>>>>>> 8567cd8a
 
 calendar.rsvp_recorded:
   en: Your RSVP has been recorded.
@@ -611,11 +503,8 @@
   nl: Uw RSVP is geregistreerd.
   da: Din tilmelding er blevet registreret.
   ca: La teva confirmació d'assistència ha sigut registrada.
-<<<<<<< HEAD
   el: Η κοινοποίηση της παρουσίας σας καταγράφηκε.
-=======
   sv: Ditt svar har registrerats.
->>>>>>> 8567cd8a
 
 calendar.rsvp_failed:
   en: Failed to record your RSVP.
@@ -627,11 +516,8 @@
   nl: Kan uw RSVP niet registreren.
   da: Kunne ikke registrere din tilmelding.
   ca: No s'ha pogut registrar la teva confirmació d'assistència.
-<<<<<<< HEAD
   el: Αποτυχία κατα τη καταγραφή της παρουσίας σας
-=======
   sv: Det gick inte att registrera ditt svar.
->>>>>>> 8567cd8a
 
 calendar.event_not_found:
   en: The event you are trying to RSVP to was not found.
@@ -643,11 +529,8 @@
   nl: Het evenement waarvoor u probeert te reageren is niet gevonden.
   da: Begivenheden du forsøger at tilmelde dig blev ikke fundet.
   ca: L'esdeveniment al que intentes confirmar l'assistència no es troba.
-<<<<<<< HEAD
   el: Η εκδήλωση που θέλετε να κοινοποιήσετε την παρουσία σας δεν υπάρχει.
-=======
   sv: Händelsen du försöker OSA till kunde inte hittas.
->>>>>>> 8567cd8a
 
 calendar.invalid_rsvp:
   en: The RSVP request was invalid or malformed.
@@ -659,11 +542,8 @@
   nl: Het RSVP-verzoek was ongeldig of onjuist gevormd.
   da: Tilmeldingsanmodningen var ugyldig eller forkert udformet.
   ca: La sol·licitud de confirmació d'assistència no era vàlida o estava mal formada.
-<<<<<<< HEAD
   el: Η αίτητη για κοινοποίηση παρουσίας είναι άκυρη ή έχει πρόβλημα.
-=======
   sv: Svaret på inbjudan var ogiltigt eller i fel format.
->>>>>>> 8567cd8a
 
 calendar.not_participant:
   en: You are no longer a participant in this event.
@@ -675,8 +555,5 @@
   nl: U bent geen deelnemer meer aan dit evenement.
   da: Du deltager ikke længere i denne begivenhed.
   ca: Ja no ets un participant d'aquest esdeveniment.
-<<<<<<< HEAD
   el: Δε συμμετέχετε πια σε αυτή την εκδήλωση.
-=======
-  sv: Du är inte längre en deltagare i den här händelse.
->>>>>>> 8567cd8a
+  sv: Du är inte längre en deltagare i den här händelse.