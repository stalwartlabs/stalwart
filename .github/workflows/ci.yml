name: "CI"

on:
  workflow_dispatch:
    inputs:
      Docker:
        required: false
        default: false
        type: boolean
      Release:
        required: false
        default: false
        type: boolean
  push:
     tags: ["v*.*.*"]

env:
  SCCACHE_GHA_ENABLED: true
  RUSTC_WRAPPER: sccache
  CARGO_TERM_COLOR: always

concurrency:
  group: ${{ github.workflow }}-${{ github.ref }}
  cancel-in-progress: true

jobs:
  multiarch:
    strategy:
      fail-fast: false
      matrix:
        include:
          - variant: gnu
          - variant: musl
    name: Merge image / ${{matrix.variant}}
    runs-on: ubuntu-latest
    permissions:
      id-token: write
      contents: read
      attestations: write
      packages: write
    needs: [linux]
    if: github.event_name == 'push' || inputs.Docker
    steps:
      - name: Log In to GitHub Container Registry
        uses: docker/login-action@v3
        with:
          registry: ghcr.io
          username: ${{github.repository_owner}}
          password: ${{github.token}}

      - name: Log In to DockerHub
        uses: docker/login-action@v3
        with:
          username: ${{secrets.DOCKERHUB_USERNAME}}
          password: ${{secrets.DOCKERHUB_TOKEN}}

      - name: Download ${{matrix.variant}} meta bake definition
        uses: actions/download-artifact@v4
        with:
          name: bake-meta-${{matrix.variant}}
          path: ${{ runner.temp }}/${{matrix.variant}}

      - name: Download ${{matrix.variant}} digests
        uses: actions/download-artifact@v4
        with:
          path: ${{ runner.temp }}/${{matrix.variant}}/digests
          pattern: digests-${{matrix.variant}}-*
          merge-multiple: true

      - name: Create ${{matrix.variant}} manifest list and push
        working-directory: ${{ runner.temp }}/${{matrix.variant}}/digests
        run: |
          docker buildx imagetools create $(jq -cr '.target."docker-metadata-action".tags | map(select(startswith("ghcr.io/${{github.repository}}")) | "-t " + .) | join(" ")' ${{ runner.temp }}/${{matrix.variant}}/bake-meta.json) \
            $(printf 'ghcr.io/${{github.repository}}@sha256:%s ' *)
          docker buildx imagetools create $(jq -cr '.target."docker-metadata-action".tags | map(select(startswith("index.docker.io/${{github.repository}}")) | "-t " + .) | join(" ")' ${{ runner.temp }}/${{matrix.variant}}/bake-meta.json) \
            $(printf 'index.docker.io/${{github.repository}}@sha256:%s ' *)

      - name: Inspect ${{matrix.variant}} image
        id: manifest-digest
        run: |
          docker buildx imagetools inspect --format '{{json .Manifest}}' ghcr.io/${{github.repository}}:$(jq -r '.target."docker-metadata-action".args.DOCKER_META_VERSION' ${{ runner.temp }}/${{matrix.variant}}/bake-meta.json) | jq -r '.digest' > GHCR_DIGEST_SHA
          echo "GHCR_DIGEST_SHA=$(cat GHCR_DIGEST_SHA)" | tee -a "${GITHUB_ENV}"
          docker buildx imagetools inspect --format '{{json .Manifest}}' index.docker.io/${{github.repository}}:$(jq -r '.target."docker-metadata-action".args.DOCKER_META_VERSION' ${{ runner.temp }}/${{matrix.variant}}/bake-meta.json) | jq -r '.digest' > DOCKERHUB_DIGEST_SHA
          echo "DOCKERHUB_DIGEST_SHA=$(cat DOCKERHUB_DIGEST_SHA)" | tee -a "${GITHUB_ENV}"

      - name: Attest GHCR
        uses: actions/attest-build-provenance@v2
        with:
          subject-name: ghcr.io/${{github.repository}}
          subject-digest: ${{ env.GHCR_DIGEST_SHA }}
          push-to-registry: true

      - name: Attest Dockerhub
        uses: actions/attest-build-provenance@v2
        with:
          subject-name: index.docker.io/${{github.repository}}
          subject-digest: ${{ env.DOCKERHUB_DIGEST_SHA }}
          push-to-registry: true

  linux:
    permissions:
      id-token: write
      contents: write
      attestations: write
      packages: write
    strategy:
      fail-fast: false
      matrix:
        include:
          - target: x86_64-unknown-linux-gnu
            platform: linux/amd64
            suffix: ''
            build_env: ''
          - target: x86_64-unknown-linux-musl
            platform: linux/amd64
            suffix: '-alpine'
            build_env: ''
          - target: aarch64-unknown-linux-gnu
            platform: linux/arm64
            suffix: ''
            build_env: 'JEMALLOC_SYS_WITH_LG_PAGE=16 '
          - target: aarch64-unknown-linux-musl
            platform: linux/arm64
            suffix: '-alpine'
            build_env: 'JEMALLOC_SYS_WITH_LG_PAGE=16 '
          - target: armv7-unknown-linux-gnueabihf
            platform: linux/arm/v7
            suffix: ''
            build_env: 'JEMALLOC_SYS_WITH_LG_PAGE=16 '
          - target: armv7-unknown-linux-musleabihf
            platform: linux/arm/v7
            suffix: '-alpine'
            build_env: 'JEMALLOC_SYS_WITH_LG_PAGE=16 '
          - target: arm-unknown-linux-gnueabihf
            platform: linux/arm/v6
            suffix: ''
            build_env: ''
          - target: arm-unknown-linux-musleabihf
            platform: linux/arm/v6
            suffix: '-alpine'
            build_env: ''
    name: Build / ${{matrix.target}}
    runs-on: ubuntu-latest
    steps:
      - name: Checkout
        uses: actions/checkout@v4

      - name: Set up QEMU
        uses: docker/setup-qemu-action@v3
        with:
          platforms: "arm64,arm"

      - name: Set up Docker Buildx
        uses: docker/setup-buildx-action@v3
        with:
          driver-opts: |
            network=host

      - name: Log In to GitHub Container Registry
        uses: docker/login-action@v3
        with:
          registry: ghcr.io
          username: ${{github.repository_owner}}
          password: ${{github.token}}

      - name: Log In to DockerHub
        uses: docker/login-action@v3
        with:
          username: ${{secrets.DOCKERHUB_USERNAME}}
          password: ${{secrets.DOCKERHUB_TOKEN}}

      - name: Calculate shasum of external deps
        id: cal-dep-shasum
        run: |
          echo "checksum=$(yq -p toml -oy '.package[] | select((.source | contains("")) or (.checksum | contains("")))' Cargo.lock | sha256sum | awk '{print $1}')" >> "$GITHUB_OUTPUT"

      - name: Cache apt
        uses: actions/cache@v4
        id: apt-cache
        with:
          path: |
            var-cache-apt
            var-lib-apt
          key: apt-cache-${{ hashFiles('Dockerfile.build') }}

      - name: Cache Cargo
        uses: actions/cache@v4
        id: cargo-cache
        with:
          path: |
            usr-local-cargo-registry
            usr-local-cargo-git
          key: cargo-cache-${{ steps.cal-dep-shasum.outputs.checksum }}

      - name: Inject cache into docker
        uses: reproducible-containers/buildkit-cache-dance@v3.1.2
        with:
          cache-map: |
            {
              "var-cache-apt": "/var/cache/apt",
              "var-lib-apt": "/var/lib/apt",
              "usr-local-cargo-registry": "/usr/local/cargo/registry",
              "usr-local-cargo-git": "/usr/local/cargo/git"
            }
          skip-extraction: ${{ steps.cargo-cache.outputs.cache-hit }} && ${{ steps.apt-cache.outputs.cache-hit }}

      - name: Extract Metadata for Docker
        uses: docker/metadata-action@v5
        id: meta
        with:
          images: |
            index.docker.io/${{github.repository}}
            ghcr.io/${{github.repository}}
          flavor: |
            suffix=${{matrix.suffix}},onlatest=true
          tags: |
            type=ref,event=tag
            type=ref,event=branch,prefix=branch-
            type=edge,branch=main
            type=semver,pattern=v{{major}}.{{minor}}

      - name: Build Artifact
        id: bake
        uses: docker/bake-action@v6
        env:
          DOCKER_BUILD_RECORD_UPLOAD: false
          TARGET: ${{matrix.target}}
          GHCR_REPO: ghcr.io/${{github.repository}}
          BUILD_ENV: ${{matrix.build_env}}
          DOCKER_PLATFORM: ${{matrix.platform}}
          SUFFIX: ${{matrix.suffix}}
        with:
          source: .
          set: |
            *.tags=
            image.output=type=image,"name=ghcr.io/${{github.repository}},index.docker.io/${{github.repository}}",push-by-digest=true,name-canonical=true,push=true,compression=zstd,compression-level=9,force-compression=true,oci-mediatypes=true
          files: |
            docker-bake.hcl
            ${{ steps.meta.outputs.bake-file }}
          targets: ${{(github.event_name == 'push' || inputs.Docker) && 'build,image' || 'build'}}

      - name: Upload Artifacts
        uses: actions/upload-artifact@v4
        with:
          name: artifact-${{matrix.target}}
          path: |
            artifact
            !artifact/*.json

      - name: Export digest & Rename meta bake definition file
        if: github.event_name == 'push' || inputs.Docker
        run: |
          mv "${{ steps.meta.outputs.bake-file }}" "${{ runner.temp }}/bake-meta.json"
          mkdir -p ${{ runner.temp }}/digests
          digest="${{ fromJSON(steps.bake.outputs.metadata).image['containerimage.digest'] }}"
          touch "${{ runner.temp }}/digests/${digest#sha256:}"

      - name: Upload digest
        if: github.event_name == 'push' || inputs.Docker
        uses: actions/upload-artifact@v4
        with:
          name: digests-${{matrix.suffix == '' && 'gnu' || 'musl'}}-${{ matrix.target }}
          path: ${{ runner.temp }}/digests/*
          if-no-files-found: error
          retention-days: 1

      - name: Upload GNU meta bake definition
        uses: actions/upload-artifact@v4
        if: (github.event_name == 'push' || inputs.Docker) && endsWith(matrix.target,'gnu') && startsWith(matrix.target,'x86')
        with:
          name: bake-meta-gnu
          path: ${{ runner.temp }}/bake-meta.json
          if-no-files-found: error
          retention-days: 1

      - name: Upload musl meta bake definition
        uses: actions/upload-artifact@v4
        if: (github.event_name == 'push' || inputs.Docker) && endsWith(matrix.target,'musl') && startsWith(matrix.target,'x86')
        with:
          name: bake-meta-musl
          path: ${{ runner.temp }}/bake-meta.json
          if-no-files-found: error
          retention-days: 1

  windows:
    name: Build / ${{matrix.target}}
    runs-on: windows-latest
    strategy:
      fail-fast: false
      matrix:
        include:
        #   - target: aarch64-pc-windows-msvc
          - target: x86_64-pc-windows-msvc

    steps:
      - name: Checkout
        uses: actions/checkout@v4

      - name: Run sccache-cache
        uses: mozilla-actions/sccache-action@v0.0.7
        with:
          disable_annotations: true

      - name: Build
        run: |
          rustup target add ${{matrix.target}}
          cargo build --release --target ${{matrix.target}} -p mail-server --no-default-features --features "sqlite postgres mysql rocks elastic s3 redis azure enterprise"
          cargo build --release --target ${{matrix.target}} -p stalwart-cli
          mkdir -p artifacts
          mv ./target/${{matrix.target}}/release/stalwart-mail.exe ./artifacts/stalwart-mail.exe
          mv ./target/${{matrix.target}}/release/stalwart-cli.exe ./artifacts/stalwart-cli.exe

      - name: Upload Artifacts
        uses: actions/upload-artifact@v4
        with:
          name: artifact-${{matrix.target}}
          path: artifacts

  macos:
    name: Build / ${{matrix.target}}
    runs-on: macos-latest
    strategy:
      fail-fast: false
      matrix:
        include:
          - target: aarch64-apple-darwin
          - target: x86_64-apple-darwin
    steps:
      - name: Checkout
        uses: actions/checkout@v4

      - name: Run sccache-cache
        uses: mozilla-actions/sccache-action@v0.0.7
        with:
          disable_annotations: true

      - name: Build FoundationDB Edition
        env:
          GH_TOKEN: ${{ secrets.GITHUB_TOKEN }}
        run: |
          rustup target add ${{matrix.target}}
          # Get latest FoundationDB installer
<<<<<<< HEAD
          curl --retry 5 -Lso foundationdb.pkg "$(gh api -X GET /repos/apple/foundationdb/releases --jq '.[] | select(.prerelease == false) | .assets[] | select(.name | test("${{startsWith(matrix.target, 'x86') && 'x86_64' || 'arm64'}}" + ".pkg")) | .browser_download_url' | head -n1)"
=======
          curl -Lo foundationdb.pkg "https://glare.now.sh/apple/foundationdb/${{startsWith(matrix.target, 'x86') && 'x86_64' || 'arm64'}}.pkg"
>>>>>>> e0653fdf
          sudo installer -allowUntrusted -dumplog -pkg foundationdb.pkg -target /
          cargo build --release --target ${{matrix.target}} -p mail-server --no-default-features --features "foundationdb elastic s3 redis enterprise"
          mkdir -p artifacts
          mv ./target/${{matrix.target}}/release/stalwart-mail ./artifacts/stalwart-mail-foundationdb

      - name: Build
        run: |
          rustup target add ${{matrix.target}}
          cargo build --release --target ${{matrix.target}} -p mail-server --no-default-features --features "sqlite postgres mysql rocks elastic s3 redis azure enterprise"
          cargo build --release --target ${{matrix.target}} -p stalwart-cli
          mkdir -p artifacts
          mv ./target/${{matrix.target}}/release/stalwart-mail ./artifacts/stalwart-mail
          mv ./target/${{matrix.target}}/release/stalwart-cli ./artifacts/stalwart-cli

      - name: Upload Artifacts
        uses: actions/upload-artifact@v4
        with:
          name: artifact-${{matrix.target}}
          path: artifacts

  release:
    name: Release
    permissions:
      id-token: write
      contents: write
      attestations: write
    if: github.event_name == 'push' || inputs.Release
    needs: [linux, windows, macos]
    runs-on: ubuntu-latest
    steps:
      - name: Download Artifacts
        uses: actions/download-artifact@v4
        with:
          path: archive
          pattern: artifact-*

      - name: Compress
        run: |
          set -eux
          BASE_DIR="$(pwd)/archive"
          compress_files() {
              local dir="$1"
              local archive_dir_name="${dir#artifact-}"
              cd "$dir"
              # Process each file in the directory
              for file in `ls`; do
                  filename="${file%.*}"
                  extension="${file##*.}"
                  if [ "$extension" = "exe" ]; then
                      7z a -tzip "${filename}-${archive_dir_name}.zip" "$file" > /dev/null
                  else
                      tar -czf "${filename}-${archive_dir_name}.tar.gz" "$file"
                  fi
              done
              cd $BASE_DIR
          }
          cd $BASE_DIR
          for arch_dir in `ls`; do
              dir_name=$(basename "$arch_dir")
              compress_files "$dir_name"
          done

      - name: Attest binary
        id: attest
        uses: actions/attest-build-provenance@v2
        with:
          subject-path: |
            archive/**/*.tar.gz
            archive/**/*.zip

      - name: Release
        uses: softprops/action-gh-release@v2
        with:
          files: |
            archive/**/*.tar.gz
            archive/**/*.zip
          prerelease: ${{!startsWith(github.ref, 'refs/tags/') || null}}
          tag_name: ${{!startsWith(github.ref, 'refs/tags/') && 'nightly' || null}}
          append_body: true
          body: |
            <hr />

            ## Check binary attestation at [here](${{ steps.attest.outputs.attestation-url }})<|MERGE_RESOLUTION|>--- conflicted
+++ resolved
@@ -340,11 +340,7 @@
         run: |
           rustup target add ${{matrix.target}}
           # Get latest FoundationDB installer
-<<<<<<< HEAD
           curl --retry 5 -Lso foundationdb.pkg "$(gh api -X GET /repos/apple/foundationdb/releases --jq '.[] | select(.prerelease == false) | .assets[] | select(.name | test("${{startsWith(matrix.target, 'x86') && 'x86_64' || 'arm64'}}" + ".pkg")) | .browser_download_url' | head -n1)"
-=======
-          curl -Lo foundationdb.pkg "https://glare.now.sh/apple/foundationdb/${{startsWith(matrix.target, 'x86') && 'x86_64' || 'arm64'}}.pkg"
->>>>>>> e0653fdf
           sudo installer -allowUntrusted -dumplog -pkg foundationdb.pkg -target /
           cargo build --release --target ${{matrix.target}} -p mail-server --no-default-features --features "foundationdb elastic s3 redis enterprise"
           mkdir -p artifacts
